//
// Copyright (C) 2022 CUAVA, The University of Sydney
//
// Licensed under the Apache License, Version 2.0 (the "License")
// you may not use this file except in compliance with the License.
// You may obtain a copy of the License at
//
// http://www.apache.org/licenses/LICENSE-2.0
//
// Unless required by applicable law or agreed to in writing, software
// distributed under the License is distributed on an "AS IS" BASIS,
// WITHOUT WARRANTIES OR CONDITIONS OF ANY KIND, either express or implied.
// See the License for the specific language governing permissions and
// limitations under the License.

//! CubeOS API for interacting with [ISIS ICEPSv2]
// Reference documentation: ISIS Electrical Power System 2 –Software ICD – IVID 7

// The API is contributed by Xueliang Bai <x.bai@sydney.edu.au> 
// and Oscar Wilfred Thomas Ansted <oans4023@uni.sydney.edu.au> on behalf of the
// ARC Training Centre for CubeSats, UAVs & Their Applications (CUAVA) team (www.cuava.com.au)
// at the University of Sydney

// Dependancies
<<<<<<< HEAD
use rust_i2c::{Command, Connection as I2c};
// use rust_udp::{Connection as Udp};
=======
use i2c_rs::{Command, Connection as I2c};
>>>>>>> 81a4ce7f

use std::{time::Duration, intrinsics::size_of, mem::size_of};
use crate::objects::*;
use failure::Fail;
use std::convert::From;
use cubeos_service::Error;
<<<<<<< HEAD
use std::mem::*;
=======
>>>>>>> 81a4ce7f

// ID's
const PDU_STID: u8 = 0x11;
const PBU_STID: u8 = 0x12;
const PCU_STID: u8 = 0x13;
const PIU_STID: u8 = 0x1A;
const OVERRIDE_STID: u8 = 0x00;
const ALL_IVID: u8 = 0x06;
// const OVERRIDE_IVID: u8 = 0x00;
// const PDU_BID: u8 = 0x00;
// const PBU_BID: u8 = 0x00;
// const PCU_BID: u8 = 0x00;
const OVERRIDE_BID: u8 = 0x00;

// System Operational command 
const SYS_RESET: u8 = 0xAA;
const NO_OP: u8 = 0x02;
const CANCEL_OP: u8 = 0x04;
const WATCHDOG: u8 = 0x06;
// const CORRECT_TIME: u8 = 0x08;
const CORRECT_TIME: u8 = 0xC4;
const RST_CAUSE_CNTR: u8 = 0xC6;

// Bus Group Operational Command
const OUTPUT_BUS_GROUP_ON: u8 = 0x10;
const OUTPUT_BUS_GROUP_OFF: u8 = 0x12;
const OUTPUT_BUS_GROUP_STATE: u8 = 0x14;
const OUTPUT_BUS_CHANNEL_ON: u8 = 0x16;
const OUTPUT_BUS_CHANNEL_OFF: u8 = 0x18;

// Mode switch command 
const SWITCH_TO_NOMINAL_MODE: u8 = 0x30;
const SWITCH_TO_SAFETY_MODE: u8 = 0x32;

// Data request commands
const GET_SYS_STATUS: u8 = 0x40;
const GET_PDU_OC_FAULT_STATE: u8 = 0x42;
const GET_PBU_ABF_PLACED_STATE: u8 = 0x44;
// const GET_PDU_HK_DATA_RAW: u8 = 0x50;
const GET_PDU_HK_DATA_ENG: u8 = 0x52;
const GET_PDU_HK_DATA_AVRG: u8 = 0x54;
// const GET_PBU_HK_DATA_RAW: u8 = 0x60;
const GET_PBU_HK_DATA_ENG: u8 = 0x62;
const GET_PBU_HK_DATA_AVRG: u8 = 0x64;
// const GET_PCU_HK_DATA_RAW: u8 = 0x70;
const GET_PCU_HK_DATA_ENG: u8 = 0x72;
const GET_PCU_HK_DATA_AVRG: u8 = 0x74;

// Config commands
const GET_CONFIG_PARA: u8 = 0x82;
const SET_CONFIG_PARA: u8 = 0x84;
const RESET_CONFIG_PARA: u8 = 0x86;
const RESET_CONFIG_ALL: u8 = 0x90;
const LOAD_CONFIG: u8 = 0x92;
const SAVE_CONFIG: u8 = 0x94;

// Data request commands
// const GET_PIU_HK_DATA_RAW: u8 = 0xA0;
const GET_PIU_HK_DATA_ENG: u8 = 0xA2;
const GET_PIU_HK_DATA_AVRG: u8 = 0xA4;

// Error list
#[derive(Debug, Fail, Clone, PartialEq)]
pub enum EpsError {
    /// Example error
    #[fail(display = "Eps Error")]
    Err,
    /// I2C Error
    #[fail(display = "I2C Error")]
    I2CError(std::io::ErrorKind),
    #[fail(display = "I2C Error")]
    I2CError2(u8),
    /// I2C Set Error
    #[fail(display = "I2C Set Error")]
    I2CSet,
    #[fail(display = "Transfer error")]
    TransferError,
    #[fail(display = "InvalidInput error")]
    InvalidInput,
    // Errors from deserialization
    #[fail(display = "bincode Error")]
    Bincode(u8),
    // Response Status Information (STAT) Errors
    #[fail(display = "Rejected")]
    Rejected,
    #[fail(display = "Rejected: Invalid command code error")]
    InvalidCommandCode,
    #[fail(display = "Rejected: Parameter missing error")]
    ParameterMissing,
    #[fail(display = "Rejected: Parameter invalid error")]
    Parameterinvalid,
    #[fail(display = "Rejected: Unavailable in current mode/configuration error")]
    UnavailableMode,
    #[fail(display = "Rejected: Invalid system type, interface version, or BID error")]
    InvalidSystemType,
    #[fail(display = "Internal error occurred during processing")]
    InternalProcessing,
}

<<<<<<< HEAD
/// All Errors in EpsError are converted to Error::ServiceError(u8)
impl From<EpsError> for Error {
    fn from(e: EpsError) -> Error {
        match e {
            EpsError::Err => Error::ServiceError(0),
            EpsError::I2CError(io) => Error::from(io),
            EpsError::I2CError2(io) => Error::Io(io),
            EpsError::I2CSet => Error::ServiceError(1),
            EpsError::TransferError => Error::ServiceError(2),
            EpsError::InvalidInput => Error::ServiceError(3),
            EpsError::Bincode(io) => Error::Bincode(io),
            EpsError::Rejected => Error::ServiceError(4),
            EpsError::InvalidCommandCode => Error::ServiceError(5),
            EpsError::ParameterMissing => Error::ServiceError(6),
            EpsError::Parameterinvalid => Error::ServiceError(7),
            EpsError::UnavailableMode => Error::ServiceError(8),
            EpsError::InvalidSystemType => Error::ServiceError(9),
            EpsError::InternalProcessing => Error::ServiceError(10),
            // _ => Error::ServiceError(0),
        }
    }
}

impl From<Error> for EpsError {
    fn from(e: Error) -> EpsError {
        match e {
            Error::ServiceError(0) => EpsError::Err,
            Error::Io(io) => EpsError::I2CError2(io),
            Error::ServiceError(1) => EpsError::I2CSet,
            Error::ServiceError(2) => EpsError::TransferError,
            Error::ServiceError(3) => EpsError::InvalidInput,
            Error::Bincode(io) => EpsError::Bincode(io),
            Error::ServiceError(4) => EpsError::Rejected,
            Error::ServiceError(5) => EpsError::InvalidCommandCode,
            Error::ServiceError(6) => EpsError::ParameterMissing,
            Error::ServiceError(7) => EpsError::Parameterinvalid,
            Error::ServiceError(8) => EpsError::UnavailableMode,
            Error::ServiceError(9) => EpsError::InvalidSystemType,
            Error::ServiceError(10) => EpsError::InternalProcessing,
=======
/// All Errors in EpsError are converted to cubeos_service::Error::ServiceError(u8)
impl From<EpsError> for Error {
    fn from(e: EpsError) -> cubeos_service::Error {
        match e {
            EpsError::Err => cubeos_service::Error::ServiceError(0),
            EpsError::I2CError(io) => cubeos_service::Error::from(io),
            EpsError::I2CError2(io) => cubeos_service::Error::Io(io),
            EpsError::I2CSet => cubeos_service::Error::ServiceError(1),
            EpsError::TransferError => cubeos_service::Error::ServiceError(2),
            EpsError::InvalidInput => cubeos_service::Error::ServiceError(3),
            EpsError::Bincode(io) => cubeos_service::Error::Bincode(io),
            EpsError::Rejected => cubeos_service::Error::ServiceError(4),
            EpsError::InvalidCommandCode => cubeos_service::Error::ServiceError(5),
            EpsError::ParameterMissing => cubeos_service::Error::ServiceError(6),
            EpsError::Parameterinvalid => cubeos_service::Error::ServiceError(7),
            EpsError::UnavailableMode => cubeos_service::Error::ServiceError(8),
            EpsError::InvalidSystemType => cubeos_service::Error::ServiceError(9),
            EpsError::InternalProcessing => cubeos_service::Error::ServiceError(10),
            // _ => cubeos_service::Error::ServiceError(0),
        }
    }
}

impl From<cubeos_service::Error> for EpsError {
    fn from(e: cubeos_service::Error) -> EpsError {
        match e {
            cubeos_service::Error::ServiceError(0) => EpsError::Err,
            cubeos_service::Error::Io(io) => EpsError::I2CError2(io),
            cubeos_service::Error::ServiceError(1) => EpsError::I2CSet,
            cubeos_service::Error::ServiceError(2) => EpsError::TransferError,
            cubeos_service::Error::ServiceError(3) => EpsError::InvalidInput,
            cubeos_service::Error::Bincode(io) => EpsError::Bincode(io),
            cubeos_service::Error::ServiceError(4) => EpsError::Rejected,
            cubeos_service::Error::ServiceError(5) => EpsError::InvalidCommandCode,
            cubeos_service::Error::ServiceError(6) => EpsError::ParameterMissing,
            cubeos_service::Error::ServiceError(7) => EpsError::Parameterinvalid,
            cubeos_service::Error::ServiceError(8) => EpsError::UnavailableMode,
            cubeos_service::Error::ServiceError(9) => EpsError::InvalidSystemType,
            cubeos_service::Error::ServiceError(10) => EpsError::InternalProcessing,
>>>>>>> 81a4ce7f
            _ => EpsError::Err,
        }
    }
}

impl From<bincode::Error> for EpsError {
    fn from(b: bincode::Error) -> EpsError {
        match *b {
            bincode::ErrorKind::Io(_) => EpsError::Bincode(0),
            bincode::ErrorKind::InvalidUtf8Encoding(_) => EpsError::Bincode(1),
            bincode::ErrorKind::InvalidBoolEncoding(_) => EpsError::Bincode(2),
            bincode::ErrorKind::InvalidCharEncoding => EpsError::Bincode(3),
            bincode::ErrorKind::InvalidTagEncoding(_) => EpsError::Bincode(4),
            bincode::ErrorKind::DeserializeAnyNotSupported => EpsError::Bincode(5),
            bincode::ErrorKind::SizeLimit => EpsError::Bincode(6),
            bincode::ErrorKind::SequenceMustHaveLength => EpsError::Bincode(7),
            bincode::ErrorKind::Custom(_) => EpsError::Bincode(8),            
        }
    }
}

// Most other functions return the STAT parameter. Write function here to check the the STAT for the error code
fn match_stat(typ: u8) -> EpsResult<()> { // is it <T, Error> ?
    match typ {
        0x00 => Ok(()),
        0x80 => Ok(()),
        0x01 => Err(EpsError::Rejected),
        0x02 => Err(EpsError::InvalidCommandCode),
        0x03 => Err(EpsError::ParameterMissing),
        0x04 => Err(EpsError::Parameterinvalid),
        0x05 => Err(EpsError::UnavailableMode),
        0x06 => Err(EpsError::InvalidSystemType),
        _ => Err(EpsError::InternalProcessing),
        // Reserved values: 0x10, 0x20, 0x40
        // NEW 0x80 set when the response is read for the first time
    }
}

// STID match shortcut
fn match_st_id(typ: StID) -> u8 {
    match typ {
        StID::PduStid => PDU_STID,
        StID::PbuStid => PBU_STID,
        StID::PcuStid => PCU_STID,
        StID::PiuStid => PIU_STID,
        StID::OverrideStid => OVERRIDE_STID,
    }
}

//To-do: Add battery status enum
//Table 3-18: Battery Pack Status Bitfield Definition

// Result type to be implemented
pub type EpsResult<T> = Result<T, EpsError>;

pub struct EPS {
    i2c: I2c,
}

impl EPS {
    // Basic function to initialise an instance of the EpsStruct 
    pub fn new(i2c_path: String, i2c_addr: u16) -> EpsResult<Self> {
        Ok(Self{
            i2c: I2c::from_path(&i2c_path,i2c_addr),
        })
    }


    // No-operation. Check system availability, without changing anything 
    pub fn eps_ping(&self, typ_stid:StID) -> EpsResult<()> {

        let cmd_code: u8 = NO_OP;
        let cmd: u8 = match_st_id(typ_stid);
        let data: Vec<u8> = [ALL_IVID, cmd_code, OVERRIDE_BID].to_vec();
        let command = Command{cmd, data}; // i2c command    

        let rx_len = 5;
        let delay = Duration::from_millis(50);
       
        // #[cfg(feature = "debug")]
        println!{"Eps Ping Cmd {:?}",command};

        match self.i2c.transfer(command, rx_len, delay) {
            Ok(x) => {
                // #[cfg(feature = "debug")]
                println!{"Eps Ping Response{:?}",x};
                match_stat(x[4])
            }
            Err(_e) => Err(EpsError::TransferError),
        }
    }
    
    // Software reset. A reply to this command will not always be retrievable (system will shut down after this)
    pub fn sys_reset(&self, typ_stid: StID, ret_key: u8) -> EpsResult<()> {

        // let ret_key: u8 = 0xA6; // Reset key
        let cmd_code: u8 = SYS_RESET; // command code
        let cmd: u8 = match_st_id(typ_stid);
        
        // The value of ret_key needs to be set to 0xA6 for the command to be accepted.
        let data: Vec<u8> = [ALL_IVID, cmd_code, OVERRIDE_BID, ret_key].to_vec();
        let command = Command{cmd, data}; // i2c command 

        let rx_len = 5;
        let delay = Duration::from_millis(50);
        
        #[cfg(feature = "debug")]
        println!{"System Reset Cmd {:?}",command};

        match self.i2c.transfer(command, rx_len, delay) {
            // The (5th byte) responsed need to be parsed with match_stat
            Ok(x) => {
                #[cfg(feature = "debug")]
                println!{"System Reset Response{:?}",x};
                match_stat(x[4])
            }
            Err(_e) => Err(EpsError::TransferError),
        }
    }

    // Switches off any command-enable output bus channels. 
    // All force-enable channels will remain enabled.
    pub fn shutdown_all(&self, typ_stid:StID) -> EpsResult<()> {
        
        let cmd_code: u8 = CANCEL_OP;
        let cmd: u8 = match_st_id(typ_stid);
        let data: Vec<u8> = [ALL_IVID, cmd_code, OVERRIDE_BID].to_vec();
        let command = Command{cmd, data}; // i2c command 

        let rx_len = 5;
        let delay = Duration::from_millis(50);
        
        #[cfg(feature = "debug")]
        println!{"Shutdown All Cmd {:?}",command};

        match self.i2c.transfer(command, rx_len, delay) {
            // The (5th byte) responsed need to be parsed with match_stat
            Ok(x) => {
                #[cfg(feature = "debug")]
                println!{"Shutdown All Response{:?}",x};
                match_stat(x[4])
            }
            Err(_e) => Err(EpsError::TransferError),
        }
    }

    // Resets the watchdog timer keeping the system from performing a reset (0x06)
    // Note tha any traffic with the system implicitly performs a watchdog reset. 
    pub fn watchdog_reset(&self, typ_stid:StID) -> EpsResult<()> {
        
        let cmd_code: u8 = WATCHDOG;
        let cmd: u8 = match_st_id(typ_stid);
        let data: Vec<u8> = [ALL_IVID, cmd_code, OVERRIDE_BID].to_vec();
        let command = Command{cmd, data}; // i2c command 

        let rx_len = 5;
        let delay = Duration::from_millis(50);
        
        #[cfg(feature = "debug")]
        println!{"Watchdog Reset Cmd {:?}",command};

        match self.i2c.transfer(command, rx_len, delay) {
            // The (5th byte) responsed need to be parsed with match_stat
            Ok(x) => {
                #[cfg(feature = "debug")]
                println!{"Watchdog Reset Response{:?}",x};
                match_stat(x[4])
            }
            Err(_e) => Err(EpsError::TransferError),
        }
    }

    // Turn-on/off output bus channels with bitflag, leave unmarked unaltered. （0x10,0x12,0x14）
    // LSB bit corresponds to bus channel 0 (CH0),
    pub fn set_group_outputs(&self, typ_stid: StID, typ_group: BusGroup, eps_bitflag: u16) -> EpsResult<()> {
        // Match correct command arg
        let cmd_code: u8 = match typ_group {
            BusGroup::BusGroupOn => OUTPUT_BUS_GROUP_ON,
            BusGroup::BusGroupOff => OUTPUT_BUS_GROUP_OFF,
            BusGroup::BusGroupState => OUTPUT_BUS_GROUP_STATE,
        };

        let cmd: u8 = match_st_id(typ_stid);
        let group_bytes = eps_bitflag.to_le_bytes(); // use little endian for ISIS{

        // e.g. 0b1010011 (=0x0503, decimal 83). This switches output bus channels 0, 1, 4 and 6
        let data:Vec<u8> = [&[ALL_IVID, cmd_code, OVERRIDE_BID], &group_bytes[..]].concat();

        // let data:Vec<u8> = [ALL_IVID, cmd_code, OVERRIDE_BID, group_bytes[0], group_bytes[1]].to_vec();
        let command = Command{cmd, data};
        // Send command
        let rx_len = 5;
        let delay = Duration::from_millis(50);

        #[cfg(feature = "debug")]
        println!{"Set GroupOutput Cmd {:?}",command};

        match self.i2c.transfer(command, rx_len, delay) {
            // The (5th byte) responsed need to be parsed with match_stat
            Ok(x) => {
                #[cfg(feature = "debug")]
                println!{"Set GroupOutput Response {:?}",x};
                match_stat(x[4])
            }
            Err(_e) => Err(EpsError::TransferError),
        }
    }

    // Turn a single output bus channel on using the bus channel index. (0x16,0x18)
    // e.g. Index 0 represents channel 0 (CH0)
    pub fn set_single_output(&self, typ_stid: StID, typ_channel: BusChannel, eps_ch_idx: u8) -> EpsResult<()> {

        // Check if rejection index error occurs within ISIS
        // Designed for ICEPSv2 (17 channels), Consider to remove this for larger iEPS modules 
        if eps_ch_idx > 0x10 {
            return Err::<(),EpsError>(EpsError::InvalidInput);
        }

        let cmd_code: u8 = match typ_channel {
            BusChannel::ChannelOn => OUTPUT_BUS_CHANNEL_ON,
            BusChannel::ChannelOff => OUTPUT_BUS_CHANNEL_OFF,
        };

        let cmd: u8 = match_st_id(typ_stid);
        let data:Vec<u8> = [ALL_IVID, cmd_code, OVERRIDE_BID, eps_ch_idx].to_vec();
        let command = Command{cmd, data};

        // Send command
        let rx_len = 5;
        let delay = Duration::from_millis(50);

        #[cfg(feature = "debug")]
        println!{"Set SingleOutput Cmd {:?}",command};

        match self.i2c.transfer(command, rx_len, delay) {
            // The (5th byte) responsed need to be parsed with match_stat
            Ok(x) => {
                #[cfg(feature = "debug")]
                println!{"Set SingleOutput Response {:?}",x};
                match_stat(x[4])
            }
            Err(_e) => Err(EpsError::TransferError),
        }

    }

    pub fn mode_switch(&self, typ_stid: StID, mode: ModeSwitch) -> EpsResult<()> {
        let cmd_code: u8 = match mode {
            ModeSwitch::Nominal => SWITCH_TO_NOMINAL_MODE,
            ModeSwitch::Safety => SWITCH_TO_SAFETY_MODE,
        };

        let cmd: u8 = match_st_id(typ_stid);
        let data:Vec<u8> = [ALL_IVID, cmd_code, OVERRIDE_BID].to_vec();
        let command = Command{cmd, data};

        // Send command
        let rx_len = 5;
        let delay = Duration::from_millis(50);

        #[cfg(feature = "debug")]
        println!{"Mode Switch Cmd {:?}",command};

        match self.i2c.transfer(command, rx_len, delay) {
            // The (5th byte) responsed need to be parsed with match_stat
            Ok(x) => {
                #[cfg(feature = "debug")]
                println!{"Mode Switch Response {:?}",x};
                match_stat(x[4])
            }
            Err(_e) => Err(EpsError::TransferError),
        }

    }

    // Get EPS System Status
    pub fn system_status(&self, typ_stid: StID) -> EpsResult<SystemStatus> {
        let cmd_code: u8 = GET_SYS_STATUS;

        let cmd: u8 = match_st_id(typ_stid);
        let data:Vec<u8> = [ALL_IVID, cmd_code, OVERRIDE_BID].to_vec();
        let command = Command{cmd, data};

        // Send command
        let rx_len = 36;
        let delay = Duration::from_millis(50);

        #[cfg(feature = "debug")]
        println!{"System Status Cmd {:?}",command};

        match self.i2c.transfer(command, rx_len, delay) {
            Ok(x) => {
                #[cfg(feature = "debug")]
                println!{"System Status Response {:?}", x};
                match match_stat(x[4]){
                    // Ok(()) => Ok(bincode::deserialize::<SystemStatus>(&x[5..])?),
                    Ok(()) => Ok(SystemStatus::from(x)),
                    Err(e) => Err(e),
                }                 
            }
            Err(_e) => Err(EpsError::TransferError),
        }

    }

    // 0x42  – Get Overcurrent Fault State
    pub fn overcurrent_state(&self, typ_stid: StID) -> EpsResult<OverCurrentFaultState> {
        let cmd_code: u8 = GET_PDU_OC_FAULT_STATE;

        let cmd: u8 = match_st_id(typ_stid);
        let data:Vec<u8> = [ALL_IVID, cmd_code, OVERRIDE_BID].to_vec();
        let command = Command{cmd, data};

        // Send command
        let rx_len = 78;
        let delay = Duration::from_millis(50);

        #[cfg(feature = "debug")]
        println!{"OverCurrent Status Cmd {:?}",command};

        match self.i2c.transfer(command, rx_len, delay) {
            Ok(x) => {
                #[cfg(feature = "debug")]
                println!{"OverCurrent Status Response {:?}", x};
                match match_stat(x[4]){
                    Ok(()) => Ok(OverCurrentFaultState::from(x)),
                    // Ok(()) => Ok(bincode::deserialize::<OverCurrentFaultState>(&x[6..50])?),
                    Err(e) => Err(e),
                }                 
            }
            Err(_e) => Err(EpsError::TransferError),
        }

    }

    // 0x44  – Get ABF Placed State
    pub fn abf_state(&self, typ_stid: StID) -> EpsResult<ABFState> {
        let cmd_code: u8 = GET_PBU_ABF_PLACED_STATE;

        let cmd: u8 = match_st_id(typ_stid);
        let data:Vec<u8> = [ALL_IVID, cmd_code, OVERRIDE_BID].to_vec();
        let command = Command{cmd, data};

        // Send command
        let rx_len = 8;
        let delay = Duration::from_millis(50);

        #[cfg(feature = "debug")]
        println!{"ABF State {:?}",command};

        match self.i2c.transfer(command, rx_len, delay) {
            Ok(x) => {
                #[cfg(feature = "debug")]
                println!{"ABF State Cmd {:?}", x};
                match match_stat(x[4]){
                    Ok(()) => Ok(ABFState::from(x)),
                    // Ok(()) => Ok(bincode::deserialize::<ABFState>(&x[6..8])?),
                    Err(e) => Err(e),
                }                 
            }
            Err(_e) => Err(EpsError::TransferError),
        }

    }
    
    // 0x52 and 0x54  – Get PDU Housekeeping Data (Engineering and Average Data)
    pub fn pdu_hk(&self, typ_stid: StID, mode: PDUHkSel) -> EpsResult<PDUHk> {
        let cmd_code: u8 = match mode {
            PDUHkSel::PDUEngHK => GET_PDU_HK_DATA_ENG,
            PDUHkSel::PDUAvgHK => GET_PDU_HK_DATA_AVRG,
        };
        let cmd: u8 = match_st_id(typ_stid);
        let data:Vec<u8> = [ALL_IVID, cmd_code, OVERRIDE_BID].to_vec();
        let command = Command{cmd, data};

        // Send command
        let rx_len = 258;
        let delay = Duration::from_millis(50);

        match self.i2c.transfer(command, rx_len, delay) {
            Ok(x) => {
                match match_stat(x[4]){
                    Ok(()) => Ok(bincode::deserialize::<PDUHk>(&x[6..168])?),
                    Err(e) => Err(e),
                }                 
            }
            Err(_e) => Err(EpsError::TransferError),
        }

    }

    // 0x62 and 0x64  – Get PBU Housekeeping Data (Engineering and Average Data)
    pub fn pbu_hk(&self, typ_stid: StID, mode: PBUHkSel) -> EpsResult<PBUHk> {
        let cmd_code: u8 = match mode {
            PBUHkSel::PBUEngHK => GET_PBU_HK_DATA_ENG,
            PBUHkSel::PBUAvgHK => GET_PBU_HK_DATA_AVRG,
        };
        let cmd: u8 = match_st_id(typ_stid);
        let data:Vec<u8> = [ALL_IVID, cmd_code, OVERRIDE_BID].to_vec();
        let command = Command{cmd, data};

        // Send command
        let rx_len = 84;
        let delay = Duration::from_millis(50);

        match self.i2c.transfer(command, rx_len, delay) {
            Ok(x) => {
                match match_stat(x[4]){
                    Ok(()) => Ok(PBUHk::from(x[6..].to_vec())),
                    Err(e) => Err(e),
                }                 
            }
            Err(_e) => Err(EpsError::TransferError),
        }

    }

    // 0x72 and 0x74  – Get PCU Housekeeping Data (Engineering and Average Data)
    pub fn pcu_hk(&self, typ_stid: StID, mode: PCUHkSel) -> EpsResult<PCUHk> {
        let cmd_code: u8 = match mode {
            PCUHkSel::PCUEngHK => GET_PCU_HK_DATA_ENG,
            PCUHkSel::PCUAvgHK => GET_PCU_HK_DATA_AVRG,
        };
        let cmd: u8 = match_st_id(typ_stid);
        let data:Vec<u8> = [ALL_IVID, cmd_code, OVERRIDE_BID].to_vec();
        let command = Command{cmd, data};

        // Send command
        let rx_len = 72;
        let delay = Duration::from_millis(50);

        match self.i2c.transfer(command, rx_len, delay) {
            Ok(x) => {
                match match_stat(x[4]){
                    Ok(()) => Ok(bincode::deserialize::<PCUHk>(&x[6..])?),
                    Err(e) => Err(e),
                }                 
            }
            Err(_e) => Err(EpsError::TransferError),
        }

    } 

    // 0xA2 and 0xA4  – Get PIU Housekeeping Data (Engineering and Average Data)
    pub fn piu_hk(&self, typ_stid: StID, mode: PIUHkSel) -> EpsResult<PIUHk> {
        let cmd_code: u8 = match mode {
            PIUHkSel::PIUEngHK => GET_PIU_HK_DATA_ENG,
            PIUHkSel::PIUAvgHK => GET_PIU_HK_DATA_AVRG,
        };
        let cmd: u8 = match_st_id(typ_stid);
        let data:Vec<u8> = [ALL_IVID, cmd_code, OVERRIDE_BID].to_vec();
        let command = Command{cmd, data};

        // Send command
        // 116 bytes w/o daughterboard, 274 bytes with daughterboard
        let rx_len = 274;
        let delay = Duration::from_millis(50);

        #[cfg(feature = "debug")]
        println!{"PIU HK Cmd {:?}",command};

        match self.i2c.transfer(command, rx_len, delay) {
            Ok(x) => {
                #[cfg(feature = "debug")]
                println!{"PIU HK Response {:?}", x};
                match match_stat(x[4]){
                    Ok(()) => Ok(PIUHk::from(x)),
                    // One reseved byte. Starting from the 6th byte
                    // Ok(()) => Ok(bincode::deserialize::<PIUHk>(&x[6..184])?),
                    Err(e) => Err(e),
                }                 
            }
            Err(_e) => Err(EpsError::TransferError),
        }

    } 

    pub fn set_config_para(&self, typ_stid: StID, id: u16, rx_len: u8, input: Vec<u8>) -> EpsResult<Vec<u8>> {
        let cmd: u8 = match_st_id(typ_stid);

        let id = id.to_le_bytes();
        let mut data: Vec<u8> = [ALL_IVID, SET_CONFIG_PARA, OVERRIDE_BID, id[0], id[1]].to_vec();
        data.append(&input);

        let command = Command{cmd,data};        
        
        let delay = Duration::from_millis(50);

        #[cfg(feature = "debug")]
        println!{"System Config Cmd{:?}",command};
        rx_len = rx_len + 8;
        match self.i2c.transfer(command, rx_len, delay) {
            Ok(x) => {
                #[cfg(feature = "debug")]
                println!{"System Config Response {:?}",x};
                match match_stat(x[4]){
                    Ok(()) => Ok(x[6..].to_vec()),
                    Err(e) => Err(e),
                }                 
            }            
            Err(_e) => Err(EpsError::TransferError),
        }
    }
    
    pub fn get_config_para(&self, typ_stid: StID, id:u16, rx_len:u8) -> EpsResult<Vec<u8>> {
        let cmd: u8 = match_st_id(typ_stid);

        let id = id.to_le_bytes();
        let data: Vec<u8> = [ALL_IVID, GET_CONFIG_PARA, OVERRIDE_BID, id[0], id[1]].to_vec();

        let command = Command{cmd,data};        
        
        let delay = Duration::from_millis(50);

        #[cfg(feature = "debug")]
        println!{"System Config Cmd{:?}",command};
        rx_len = rx_len + 8;
        match self.i2c.transfer(command, rx_len, delay) {
            Ok(x) => {
                #[cfg(feature = "debug")]
                println!{"System Config Response {:?}",x};
                match match_stat(x[4]){
                    Ok(()) => Ok(x[6..].to_vec()),
                    Err(e) => Err(e),
                }                 
            }            
            Err(_e) => Err(EpsError::TransferError),
        }

    }

    pub fn set_ch_startup_ena_bf(&self, typ_stid: STID, input: u32) -> EpsResult<Vec<u8>> {
        let id = 0x6002;
        let rx_len = size_of::<u32>();
        self.set_config_para(typ_stid, id, rx_len, input.to_le_bytes())
    }

    pub fn get_ch_startup_ena_bf(&self, typ_stid: STID) -> EpsResult<Vec<u8>> {
    let id = 0x6002;
    let rx_len = size_of::<u32>();
    self.get_config_para(typ_stid, id, rx_len)
    }

    pub fn set_ch_startup_key(&self, typ_stid: STID,input:u32) -> EpsResult<Vec<u8>> {
        let id = 0x6003;
        let rx_len = size_of::<u32>();
        self.set_config_para(typ_stid, id, rx_len,input.to_le_bytes())
    }

    pub fn get_ch_startup_key(&self, typ_stid: STID) -> EpsResult<Vec<u8>> {
        let id = 0x6003;
        let rx_len = size_of::<u32>();
        self.get_config_para(typ_stid, id, rx_len)
    }

    pub fn set_ch_latchoff_eba_bf(&self, typ_stid: STID,input:u32) -> EpsResult<Vec<u8>> {
        let id = 0x6004;
        let rx_len = size_of::<u32>();
        self.set_config_para(typ_stid, id, rx_len,input.to_le_bytes())
    }

    pub fn get_ch_latchoff_eba_bf(&self, typ_stid: STID) -> EpsResult<Vec<u8>> {
        let id = 0x6004;
        let rx_len = size_of::<u32>();
        self.get_config_para(typ_stid, id, rx_len)
    }


    pub fn set_ch_latchoff_key(&self, typ_stid: STID,input:u32) -> EpsResult<Vec<u8>> {
        let id = 0x6005;
        let rx_len = size_of::<u32>();
        self.set_config_para(typ_stid, id, rx_len,input.to_le_bytes())
    }


    pub fn get_ch_latchoff_key(&self, typ_stid: STID) -> EpsResult<Vec<u8>> {
        let id = 0x6005;
        let rx_len = size_of::<u32>();
        self.get_config_para(typ_stid, id, rx_len)
    }

    pub fn set_ttc_wdg_timeout(&self, typ_stid: STID,input:u16) -> EpsResult<Vec<u8>> {
        let id = 0x4000;
        let rx_len = size_of::<u16>();
        self.set_config_para(typ_stid, id, rx_len,input.to_le_bytes())
    }

    pub fn get_ttc_wdg_timeout(&self, typ_stid: STID) -> EpsResult<Vec<u8>> {
        let id = 0x4000;
        let rx_len = size_of::<u16>();
        self.get_config_para(typ_stid, id, rx_len)
    }
    pub fn set_ttc_wdg_timeout_key(&self, typ_stid: STID,input:u16) -> EpsResult<Vec<u8>> {
        let id = 0x4001;
        let rx_len = size_of::<u16>();
        self.set_config_para(typ_stid, id, rx_len,input.to_le_bytes())
    }
    pub fn get_ttc_wdg_timeout_key(&self, typ_stid: STID) -> EpsResult<Vec<u8>> {
        let id = 0x4001;
        let rx_len = size_of::<u16>();
        self.get_config_para(typ_stid, id, rx_len)
    }

    pub fn set_ch_startup_delay(&self, typ_stid: STID,input:u16) -> EpsResult<Vec<u8>> {
        let id = 0x4002;
        let rx_len = size_of::<u16>();
        self.set_config_para(typ_stid, id, rx_len,input.to_le_bytes())
    }

    pub fn get_ch_startup_delay(&self, typ_stid: STID) -> EpsResult<Vec<u8>> {
        let id = 0x4002;
        let rx_len = size_of::<u16>();
        self.get_config_para(typ_stid, id, rx_len)
    }

    pub fn set_ch_startup_delay1(&self, typ_stid: STID,input:u16) -> EpsResult<Vec<u8>> {
        let id = 0x4003;
        let rx_len = size_of::<u16>();
        self.set_config_para(typ_stid, id, rx_len,input.to_le_bytes())
    }

    pub fn get_ch_startup_delay1(&self, typ_stid: STID) -> EpsResult<Vec<u8>> {
        let id = 0x4003;
        let rx_len = size_of::<u16>();
        self.get_config_para(typ_stid, id, rx_len)
    }

    pub fn set_ch_startup_delay2(&self, typ_stid: STID,input:u16) -> EpsResult<Vec<u8>> {
        let id = 0x4004;
        let rx_len = size_of::<u16>();
        self.set_config_para(typ_stid, id, rx_len,input.to_le_bytes())
    }

    pub fn get_ch_startup_delay2(&self, typ_stid: STID) -> EpsResult<Vec<u8>> {
        let id = 0x4004;
        let rx_len = size_of::<u16>();
        self.get_config_para(typ_stid, id, rx_len)
    }

    pub fn set_ch_startup_delay3(&self, typ_stid: STID,input:u16) -> EpsResult<Vec<u8>> {
        let id = 0x4005;
        let rx_len = size_of::<u16>();
        self.set_config_para(typ_stid, id, rx_len,input.to_le_bytes())
    }

    pub fn get_ch_startup_delay3(&self, typ_stid: STID) -> EpsResult<Vec<u8>> {
        let id = 0x4005;
        let rx_len = size_of::<u16>();
        self.get_config_para(typ_stid, id, rx_len)
    }

    pub fn set_ch_startup_delay4(&self, typ_stid: STID,input:u16) -> EpsResult<Vec<u8>> {
        let id = 0x4006;
        let rx_len = size_of::<u16>();
        self.set_config_para(typ_stid, id, rx_len,input.to_le_bytes())
    }    

    pub fn get_ch_startup_delay4(&self, typ_stid: STID) -> EpsResult<Vec<u8>> {
        let id = 0x4006;
        let rx_len = size_of::<u16>();
        self.get_config_para(typ_stid, id, rx_len)
    }

    pub fn set_ch_startup_delay5(&self, typ_stid: STID,input:u16) -> EpsResult<Vec<u8>> {
        let id = 0x4007;
        let rx_len = size_of::<u16>();
        self.set_config_para(typ_stid, id, rx_len,input.to_le_bytes())
    }

    pub fn get_ch_startup_delay5(&self, typ_stid: STID) -> EpsResult<Vec<u8>> {
        let id = 0x4007;
        let rx_len = size_of::<u16>();
        self.get_config_para(typ_stid, id, rx_len)
    }

    pub fn set_ch_startup_delay6(&self, typ_stid: STID,input:u16) -> EpsResult<Vec<u8>> {
        let id = 0x4008;
        let rx_len = size_of::<u16>();
        self.set_config_para(typ_stid, id, rx_len,input.to_le_bytes())
    }

    pub fn get_ch_startup_delay6(&self, typ_stid: STID) -> EpsResult<Vec<u8>> {
        let id = 0x4008;
        let rx_len = size_of::<u16>();
        self.get_config_para(typ_stid, id, rx_len)
    }

    pub fn set_ch_startup_delay7(&self, typ_stid: STID,input:u16) -> EpsResult<Vec<u8>> {
        let id = 0x4009;
        let rx_len = size_of::<u16>();
        self.set_config_para(typ_stid, id, rx_len,input.to_le_bytes())
    }

    pub fn get_ch_startup_delay7(&self, typ_stid: STID) -> EpsResult<Vec<u8>> {
        let id = 0x4009;
        let rx_len = size_of::<u16>();
        self.get_config_para(typ_stid, id, rx_len)
    }

    pub fn set_ch_startup_delay8(&self, typ_stid: STID,input:u16) -> EpsResult<Vec<u8>> {
        let id = 0x400A;
        let rx_len = size_of::<u16>();
        self.set_config_para(typ_stid, id, rx_len,input.to_le_bytes())
    }

    pub fn get_ch_startup_delay8(&self, typ_stid: STID) -> EpsResult<Vec<u8>> {
        let id = 0x400A;
        let rx_len = size_of::<u16>();
        self.get_config_para(typ_stid, id, rx_len)
    }

    pub fn set_ch_startup_delay9(&self, typ_stid: STID,input:u16) -> EpsResult<Vec<u8>> {
        let id = 0x400B;
        let rx_len = size_of::<u16>();
        self.set_config_para(typ_stid, id, rx_len,input.to_le_bytes())
    }

    pub fn get_ch_startup_delay9(&self, typ_stid: STID) -> EpsResult<Vec<u8>> {
        let id = 0x400B;
        let rx_len = size_of::<u16>();
        self.get_config_para(typ_stid, id, rx_len)
    }

    pub fn set_ch_startup_delay10(&self, typ_stid: STID,input:u16) -> EpsResult<Vec<u8>> {
        let id = 0x400C;
        let rx_len = size_of::<u16>();
        self.set_config_para(typ_stid, id, rx_len,input.to_le_bytes())
    }

    pub fn get_ch_startup_delay10(&self, typ_stid: STID) -> EpsResult<Vec<u8>> {
        let id = 0x400C;
        let rx_len = size_of::<u16>();
        self.get_config_para(typ_stid, id, rx_len)
    }

    pub fn set_ch_startup_delay11(&self, typ_stid: STID,input:u16) -> EpsResult<Vec<u8>> {
        let id = 0x400D;
        let rx_len = size_of::<u16>();
        self.set_config_para(typ_stid, id, rx_len,input.to_le_bytes())
    }

    pub fn get_ch_startup_delay11(&self, typ_stid: STID) -> EpsResult<Vec<u8>> {
        let id = 0x400D;
        let rx_len = size_of::<u16>();
        self.get_config_para(typ_stid, id, rx_len)
    }

    pub fn set_ch_startup_delay12(&self, typ_stid: STID,input:u16) -> EpsResult<Vec<u8>> {
        let id = 0x400E;
        let rx_len = size_of::<u16>();
        self.set_config_para(typ_stid, id, rx_len,input.to_le_bytes())
    }

    pub fn get_ch_startup_delay12(&self, typ_stid: STID) -> EpsResult<Vec<u8>> {
        let id = 0x400E;
        let rx_len = size_of::<u16>();
        self.get_config_para(typ_stid, id, rx_len)
    }

    pub fn set_ch_startup_delay13(&self, typ_stid: STID,input:u16) -> EpsResult<Vec<u8>> {
        let id = 0x400F;
        let rx_len = size_of::<u16>();
        self.set_config_para(typ_stid, id, rx_len,input.to_le_bytes())
    }

    pub fn get_ch_startup_delay13(&self, typ_stid: STID) -> EpsResult<Vec<u8>> {
        let id = 0x400F;
        let rx_len = size_of::<u16>();
        self.get_config_para(typ_stid, id, rx_len)
    }

    pub fn set_ch_startup_delay14(&self, typ_stid: STID,input:u16) -> EpsResult<Vec<u8>> {
        let id = 0x4010;
        let rx_len = size_of::<u16>();
        self.set_config_para(typ_stid, id, rx_len,input.to_le_bytes())
    }

    pub fn get_ch_startup_delay14(&self, typ_stid: STID) -> EpsResult<Vec<u8>> {
        let id = 0x4010;
        let rx_len = size_of::<u16>();
        self.get_config_para(typ_stid, id, rx_len)
    }

    pub fn set_ch_startup_delay15(&self, typ_stid: STID,input:u16) -> EpsResult<Vec<u8>> {
        let id = 0x4011;
        let rx_len = size_of::<u16>();
        self.set_config_para(typ_stid, id, rx_len,input.to_le_bytes())
    }

    pub fn get_ch_startup_delay15(&self, typ_stid: STID) -> EpsResult<Vec<u8>> {
        let id = 0x4011;
        let rx_len = size_of::<u16>();
        self.get_config_para(typ_stid, id, rx_len)
    }

    pub fn set_ch_startup_delay16(&self, typ_stid: STID,input:u16) -> EpsResult<Vec<u8>> {
        let id = 0x4012;
        let rx_len = size_of::<u16>();
        self.set_config_para(typ_stid, id, rx_len,input.to_le_bytes())
    }

    pub fn get_ch_startup_delay16(&self, typ_stid: STID) -> EpsResult<Vec<u8>> {
        let id = 0x4012;
        let rx_len = size_of::<u16>();
        self.get_config_para(typ_stid, id, rx_len)
    }

    pub fn set_ch_startup_delay17(&self, typ_stid: STID,input:u16) -> EpsResult<Vec<u8>> {
        let id = 0x4013;
        let rx_len = size_of::<u16>();
        self.set_config_para(typ_stid, id, rx_len,input.to_le_bytes())
    }

    pub fn get_ch_startup_delay17(&self, typ_stid: STID) -> EpsResult<Vec<u8>> {
        let id = 0x4013;
        let rx_len = size_of::<u16>();
        self.get_config_para(typ_stid, id, rx_len)
    }

    pub fn set_ch_startup_delay18(&self, typ_stid: STID,input:u16) -> EpsResult<Vec<u8>> {
        let id = 0x4014;
        let rx_len = size_of::<u16>();
        self.set_config_para(typ_stid, id, rx_len,input.to_le_bytes())
    }

    pub fn get_ch_startup_delay18(&self, typ_stid: STID) -> EpsResult<Vec<u8>> {
        let id = 0x4014;
        let rx_len = size_of::<u16>();
        self.get_config_para(typ_stid, id, rx_len)
    }

    pub fn set_ch_startup_delay19(&self, typ_stid: STID,input:u16) -> EpsResult<Vec<u8>> {
        let id = 0x4015;
        let rx_len = size_of::<u16>();
        self.set_config_para(typ_stid, id, rx_len,input.to_le_bytes())
    }

    pub fn get_ch_startup_delay19(&self, typ_stid: STID) -> EpsResult<Vec<u8>> {
        let id = 0x4015;
        let rx_len = size_of::<u16>();
        self.get_config_para(typ_stid, id, rx_len)
    }

    pub fn set_ch_startup_delay20(&self, typ_stid: STID,input:u16) -> EpsResult<Vec<u8>> {
        let id = 0x4016;
        let rx_len = size_of::<u16>();
        self.set_config_para(typ_stid, id, rx_len,input.to_le_bytes())
    }

    pub fn get_ch_startup_delay20(&self, typ_stid: STID) -> EpsResult<Vec<u8>> {
        let id = 0x4016;
        let rx_len = size_of::<u16>();
        self.get_config_para(typ_stid, id, rx_len)
    }

    pub fn set_ch_startup_delay21(&self, typ_stid: STID,input:u16) -> EpsResult<Vec<u8>> {
        let id = 0x4017;
        let rx_len = size_of::<u16>();
        self.set_config_para(typ_stid, id, rx_len,input.to_le_bytes())
    }

    pub fn get_ch_startup_delay21(&self, typ_stid: STID) -> EpsResult<Vec<u8>> {
        let id = 0x4017;
        let rx_len = size_of::<u16>();
        self.get_config_para(typ_stid, id, rx_len)
    }

    pub fn set_ch_startup_delay22(&self, typ_stid: STID,input:u16) -> EpsResult<Vec<u8>> {
        let id = 0x4018;
        let rx_len = size_of::<u16>();
        self.set_config_para(typ_stid, id, rx_len,input.to_le_bytes())
    }

    pub fn get_ch_startup_delay22(&self, typ_stid: STID) -> EpsResult<Vec<u8>> {
        let id = 0x4018;
        let rx_len = size_of::<u16>();
        self.get_config_para(typ_stid, id, rx_len)
    }

    pub fn set_ch_startup_delay23(&self, typ_stid: STID,input:u16) -> EpsResult<Vec<u8>> {
        let id = 0x4019;
        let rx_len = size_of::<u16>();
        self.set_config_para(typ_stid, id, rx_len,input.to_le_bytes())
    }

    pub fn get_ch_startup_delay23(&self, typ_stid: STID) -> EpsResult<Vec<u8>> {
        let id = 0x4019;
        let rx_len = size_of::<u16>();
        self.get_config_para(typ_stid, id, rx_len)
    }

    pub fn set_ch_startup_delay24(&self, typ_stid: STID,input:u16) -> EpsResult<Vec<u8>> {
        let id = 0x401A;
        let rx_len = size_of::<u16>();
        self.set_config_para(typ_stid, id, rx_len,input.to_le_bytes())
    }

    pub fn get_ch_startup_delay24(&self, typ_stid: STID) -> EpsResult<Vec<u8>> {
        let id = 0x401A;
        let rx_len = size_of::<u16>();
        self.get_config_para(typ_stid, id, rx_len)
    }

    pub fn set_ch_startup_delay25(&self, typ_stid: STID,input:u16) -> EpsResult<Vec<u8>> {
        let id = 0x401B;
        let rx_len = size_of::<u16>();
        self.set_config_para(typ_stid, id, rx_len,input.to_le_bytes())
    }

    pub fn get_ch_startup_delay25(&self, typ_stid: STID) -> EpsResult<Vec<u8>> {
        let id = 0x401B;
        let rx_len = size_of::<u16>();
        self.get_config_para(typ_stid, id, rx_len)
    }

    pub fn set_ch_startup_delay26(&self, typ_stid: STID,input:u16) -> EpsResult<Vec<u8>> {
        let id = 0x401C;
        let rx_len = size_of::<u16>();
        self.set_config_para(typ_stid, id, rx_len,input.to_le_bytes())
    }

    pub fn get_ch_startup_delay26(&self, typ_stid: STID) -> EpsResult<Vec<u8>> {
        let id = 0x401C;
        let rx_len = size_of::<u16>();
        self.get_config_para(typ_stid, id, rx_len)
    }

    pub fn set_ch_startup_delay27(&self, typ_stid: STID,input:u16) -> EpsResult<Vec<u8>> {
        let id = 0x401D;
        let rx_len = size_of::<u16>();
        self.set_config_para(typ_stid, id, rx_len,input.to_le_bytes())
    }

    pub fn get_ch_startup_delay27(&self, typ_stid: STID) -> EpsResult<Vec<u8>> {
        let id = 0x401D;
        let rx_len = size_of::<u16>();
        self.get_config_para(typ_stid, id, rx_len)
    }

    pub fn set_ch_startup_delay28(&self, typ_stid: STID,input:u16) -> EpsResult<Vec<u8>> {
        let id = 0x401E;
        let rx_len = size_of::<u16>();
        self.set_config_para(typ_stid, id, rx_len,input.to_le_bytes())
    }

    pub fn get_ch_startup_delay28(&self, typ_stid: STID) -> EpsResult<Vec<u8>> {
        let id = 0x401E;
        let rx_len = size_of::<u16>();
        self.get_config_para(typ_stid, id, rx_len)
    }

    pub fn set_ch_startup_delay29(&self, typ_stid: STID,input:u16) -> EpsResult<Vec<u8>> {
        let id = 0x401F;
        let rx_len = size_of::<u16>();
        self.set_config_para(typ_stid, id, rx_len,input.to_le_bytes())
    }

    pub fn get_ch_startup_delay29(&self, typ_stid: STID) -> EpsResult<Vec<u8>> {
        let id = 0x401F;
        let rx_len = size_of::<u16>();
        self.get_config_para(typ_stid, id, rx_len)
    }

    pub fn set_ch_startup_delay30(&self, typ_stid: STID,input:u16) -> EpsResult<Vec<u8>> {
        let id = 0x4020;
        let rx_len = size_of::<u16>();
        self.set_config_para(typ_stid, id, rx_len,input.to_le_bytes())
    }

    pub fn get_ch_startup_delay30(&self, typ_stid: STID) -> EpsResult<Vec<u8>> {
        let id = 0x4020;
        let rx_len = size_of::<u16>();
        self.get_config_para(typ_stid, id, rx_len)
    }

    pub fn set_ch_startup_delay31(&self, typ_stid: STID,input:u16) -> EpsResult<Vec<u8>> {
        let id = 0x4021;
        let rx_len = size_of::<u16>();
        self.set_config_para(typ_stid, id, rx_len,input.to_le_bytes())
    }

    pub fn get_ch_startup_delay31(&self, typ_stid: STID) -> EpsResult<Vec<u8>> {
        let id = 0x4021;
        let rx_len = size_of::<u16>();
        self.get_config_para(typ_stid, id, rx_len)
    }

    pub fn set_ch_latchoff_delay(&self, typ_stid: STID,input;u16) -> EpsResult<Vec<u8>> {
        let id = 0x4022;
        let rx_len = size_of::<u16>();
        self.set_config_para(typ_stid, id, rx_len,input.to_le_bytes())
    }

    pub fn get_ch_latchoff_delay(&self, typ_stid: STID) -> EpsResult<Vec<u8>> {
        let id = 0x4022;
        let rx_len = size_of::<u16>();
        self.get_config_para(typ_stid, id, rx_len)
    }

    pub fn set_ch_latchoff_delay1(&self, typ_stid: STID,input:u16) -> EpsResult<Vec<u8>> {
        let id = 0x4023;
        let rx_len = size_of::<u16>();
        self.set_config_para(typ_stid, id, rx_len,input.to_le_bytes())
    }

    pub fn get_ch_latchoff_delay1(&self, typ_stid: STID) -> EpsResult<Vec<u8>> {
        let id = 0x4023;
        let rx_len = size_of::<u16>();
        self.get_config_para(typ_stid, id, rx_len)
    }

    pub fn set_ch_latchoff_delay2(&self, typ_stid: STID,input:u16) -> EpsResult<Vec<u8>> {
        let id = 0x4024;
        let rx_len = size_of::<u16>();
        self.set_config_para(typ_stid, id, rx_len,input.to_le_bytes())
    }

    pub fn get_ch_latchoff_delay2(&self, typ_stid: STID) -> EpsResult<Vec<u8>> {
        let id = 0x4024;
        let rx_len = size_of::<u16>();
        self.get_config_para(typ_stid, id, rx_len)
    }

    pub fn set_ch_latchoff_delay3(&self, typ_stid: STID,input:u16) -> EpsResult<Vec<u8>> {
        let id = 0x4025;
        let rx_len = size_of::<u16>();
        self.set_config_para(typ_stid, id, rx_len,input.to_le_bytes())
    }

    pub fn get_ch_latchoff_delay3(&self, typ_stid: STID) -> EpsResult<Vec<u8>> {
        let id = 0x4025;
        let rx_len = size_of::<u16>();
        self.get_config_para(typ_stid, id, rx_len)
    }

    pub fn set_ch_latchoff_delay4(&self, typ_stid: STID,input:u16) -> EpsResult<Vec<u8>> {
        let id = 0x4026;
        let rx_len = size_of::<u16>();
        self.set_config_para(typ_stid, id, rx_len,input.to_le_bytes())
    }

    pub fn get_ch_latchoff_delay4(&self, typ_stid: STID) -> EpsResult<Vec<u8>> {
        let id = 0x4026;
        let rx_len = size_of::<u16>();
        self.get_config_para(typ_stid, id, rx_len)
    }

    pub fn set_ch_latchoff_delay5(&self, typ_stid: STID,input:u16) -> EpsResult<Vec<u8>> {
        let id = 0x4027;
        let rx_len = size_of::<u16>();
        self.set_config_para(typ_stid, id, rx_len,input.to_le_bytes())
    }

    pub fn get_ch_latchoff_delay5(&self, typ_stid: STID) -> EpsResult<Vec<u8>> {
        let id = 0x4027;
        let rx_len = size_of::<u16>();
        self.get_config_para(typ_stid, id, rx_len)
    }

    pub fn set_ch_latchoff_delay6(&self, typ_stid: STID,input:u16) -> EpsResult<Vec<u8>> {
        let id = 0x4028;
        let rx_len = size_of::<u16>();
        self.set_config_para(typ_stid, id, rx_len,input.to_le_bytes())
    }

    pub fn get_ch_latchoff_delay6(&self, typ_stid: STID) -> EpsResult<Vec<u8>> {
        let id = 0x4028;
        let rx_len = size_of::<u16>();
        self.get_config_para(typ_stid, id, rx_len)
    }

    pub fn set_ch_latchoff_delay7(&self, typ_stid: STID,input:u16) -> EpsResult<Vec<u8>> {
        let id = 0x4029;
        let rx_len = size_of::<u16>();
        self.set_config_para(typ_stid, id, rx_len,input.to_le_bytes())
    }

    pub fn get_ch_latchoff_delay7(&self, typ_stid: STID) -> EpsResult<Vec<u8>> {
        let id = 0x4029;
        let rx_len = size_of::<u16>();
        self.get_config_para(typ_stid, id, rx_len)
    }

    pub fn set_ch_latchoff_delay8(&self, typ_stid: STID,input:u16) -> EpsResult<Vec<u8>> {
        let id = 0x402A;
        let rx_len = size_of::<u16>();
        self.set_config_para(typ_stid, id, rx_len,input.to_le_bytes())
    }

    pub fn get_ch_latchoff_delay8(&self, typ_stid: STID) -> EpsResult<Vec<u8>> {
        let id = 0x402A;
        let rx_len = size_of::<u16>();
        self.get_config_para(typ_stid, id, rx_len)
    }

    pub fn set_ch_latchoff_delay9(&self, typ_stid: STID,input:u16) -> EpsResult<Vec<u8>> {
        let id = 0x402B;
        let rx_len = size_of::<u16>();
        self.set_config_para(typ_stid, id, rx_len,input.to_le_bytes())
    }

    pub fn get_ch_latchoff_delay9(&self, typ_stid: STID) -> EpsResult<Vec<u8>> {
        let id = 0x402B;
        let rx_len = size_of::<u16>();
        self.get_config_para(typ_stid, id, rx_len)
    }

    pub fn set_ch_latchoff_delay10(&self, typ_stid: STID,input:u16) -> EpsResult<Vec<u8>> {
        let id = 0x402C;
        let rx_len = size_of::<u16>();
        self.set_config_para(typ_stid, id, rx_len,input.to_le_bytes())
    }

    pub fn get_ch_latchoff_delay10(&self, typ_stid: STID) -> EpsResult<Vec<u8>> {
        let id = 0x402C;
        let rx_len = size_of::<u16>();
        self.get_config_para(typ_stid, id, rx_len)
    }

    pub fn set_ch_latchoff_delay11(&self, typ_stid: STID,input:u16) -> EpsResult<Vec<u8>> {
        let id = 0x402D;
        let rx_len = size_of::<u16>();
        self.set_config_para(typ_stid, id, rx_len,input.to_le_bytes())
    }

    pub fn get_ch_latchoff_delay11(&self, typ_stid: STID) -> EpsResult<Vec<u8>> {
        let id = 0x402D;
        let rx_len = size_of::<u16>();
        self.get_config_para(typ_stid, id, rx_len)
    }

    pub fn set_ch_latchoff_delay12(&self, typ_stid: STID,input:u16) -> EpsResult<Vec<u8>> {
        let id = 0x402E;
        let rx_len = size_of::<u16>();
        self.set_config_para(typ_stid, id, rx_len,input.to_le_bytes())
    }

    pub fn get_ch_latchoff_delay12(&self, typ_stid: STID) -> EpsResult<Vec<u8>> {
        let id = 0x402E;
        let rx_len = size_of::<u16>();
        self.get_config_para(typ_stid, id, rx_len)
    }

    pub fn set_ch_latchoff_delay13(&self, typ_stid: STID,input:u16) -> EpsResult<Vec<u8>> {
        let id = 0x402F;
        let rx_len = size_of::<u16>();
        self.set_config_para(typ_stid, id, rx_len,input.to_le_bytes())
    }

    pub fn get_ch_latchoff_delay13(&self, typ_stid: STID) -> EpsResult<Vec<u8>> {
        let id = 0x402F;
        let rx_len = size_of::<u16>();
        self.get_config_para(typ_stid, id, rx_len)
    }

    pub fn set_ch_latchoff_delay14(&self, typ_stid: STID,input:u16) -> EpsResult<Vec<u8>> {
        let id = 0x4030;
        let rx_len = size_of::<u16>();
        self.set_config_para(typ_stid, id, rx_len,input.to_le_bytes())
    }

    pub fn get_ch_latchoff_delay14(&self, typ_stid: STID) -> EpsResult<Vec<u8>> {
        let id = 0x4030;
        let rx_len = size_of::<u16>();
        self.get_config_para(typ_stid, id, rx_len)
    }

    pub fn set_ch_latchoff_delay15(&self, typ_stid: STID,input:u16) -> EpsResult<Vec<u8>> {
        let id = 0x4031;
        let rx_len = size_of::<u16>();
        self.set_config_para(typ_stid, id, rx_len, input.to_le_bytes())
    }

    pub fn get_ch_latchoff_delay15(&self, typ_stid: STID) -> EpsResult<Vec<u8>> {
        let id = 0x4031;
        let rx_len = size_of::<u16>();
        self.get_config_para(typ_stid, id, rx_len)
    }

    pub fn set_ch_latchoff_delay16(&self, typ_stid: STID,input:u16) -> EpsResult<Vec<u8>> {
        let id = 0x4032;
        let rx_len = size_of::<u16>();
        self.set_config_para(typ_stid, id, rx_len,input.to_le_bytes())
    }

    pub fn get_ch_latchoff_delay16(&self, typ_stid: STID) -> EpsResult<Vec<u8>> {
        let id = 0x4032;
        let rx_len = size_of::<u16>();
        self.get_config_para(typ_stid, id, rx_len)
    }

    pub fn set_ch_latchoff_delay17(&self, typ_stid: STID,input:u16) -> EpsResult<Vec<u8>> {
        let id = 0x4033;
        let rx_len = size_of::<u16>();
        self.set_config_para(typ_stid, id, rx_len,input.to_le_bytes())
    }

    pub fn get_ch_latchoff_delay17(&self, typ_stid: STID) -> EpsResult<Vec<u8>> {
        let id = 0x4033;
        let rx_len = size_of::<u16>();
        self.get_config_para(typ_stid, id, rx_len)
    }

    pub fn get_ch_latchoff_delay18(&self, typ_stid: STID,input:u16) -> EpsResult<Vec<u8>> {
        let id = 0x4034;
        let rx_len = size_of::<u16>();
        self.get_config_para(typ_stid, id, rx_len,input.to_le_bytes())
    }

    pub fn get_ch_latchoff_delay18(&self, typ_stid: STID) -> EpsResult<Vec<u8>> {
        let id = 0x4034;
        let rx_len = size_of::<u16>();
        self.get_config_para(typ_stid, id, rx_len)
    }

    pub fn set_ch_latchoff_delay19(&self, typ_stid: STID,input:u16) -> EpsResult<Vec<u8>> {
        let id = 0x4035;
        let rx_len = size_of::<u16>();
        self.set_config_para(typ_stid, id, rx_len,input.to_le_bytes())
    }

    pub fn get_ch_latchoff_delay19(&self, typ_stid: STID) -> EpsResult<Vec<u8>> {
        let id = 0x4035;
        let rx_len = size_of::<u16>();
        self.get_config_para(typ_stid, id, rx_len)
    }

    pub fn set_ch_latchoff_delay20(&self, typ_stid: STID,input:u16) -> EpsResult<Vec<u8>> {
        let id = 0x4036;
        let rx_len = size_of::<u16>();
        self.set_config_para(typ_stid, id, rx_len,input.to_le_bytes())
    }

    pub fn get_ch_latchoff_delay20(&self, typ_stid: STID) -> EpsResult<Vec<u8>> {
        let id = 0x4036;
        let rx_len = size_of::<u16>();
        self.get_config_para(typ_stid, id, rx_len)
    }

    pub fn set_ch_latchoff_delay21(&self, typ_stid: STID,input:u16) -> EpsResult<Vec<u8>> {
        let id = 0x4037;
        let rx_len = size_of::<u16>();
        self.set_config_para(typ_stid, id, rx_len,input.to_le_bytes())
    }

    pub fn get_ch_latchoff_delay21(&self, typ_stid: STID) -> EpsResult<Vec<u8>> {
        let id = 0x4037;
        let rx_len = size_of::<u16>();
        self.get_config_para(typ_stid, id, rx_len)
    }

    pub fn set_ch_latchoff_delay22(&self, typ_stid: STID,input:u16) -> EpsResult<Vec<u8>> {
        let id = 0x4038;
        let rx_len = size_of::<u16>();
        self.set_config_para(typ_stid, id, rx_len,input.to_le_bytes())
    }

    pub fn get_ch_latchoff_delay22(&self, typ_stid: STID) -> EpsResult<Vec<u8>> {
        let id = 0x4038;
        let rx_len = size_of::<u16>();
        self.get_config_para(typ_stid, id, rx_len)
    }

    pub fn set_ch_latchoff_delay23(&self, typ_stid: STID,input:u16) -> EpsResult<Vec<u8>> {
        let id = 0x4039;
        let rx_len = size_of::<u16>();
        self.set_config_para(typ_stid, id, rx_len,input.to_le_bytes())
    }

    pub fn get_ch_latchoff_delay23(&self, typ_stid: STID) -> EpsResult<Vec<u8>> {
        let id = 0x4039;
        let rx_len = size_of::<u16>();
        self.get_config_para(typ_stid, id, rx_len)
    }

    pub fn set_ch_latchoff_delay24(&self, typ_stid: STID,input:u16) -> EpsResult<Vec<u8>> {
        let id = 0x403A;
        let rx_len = size_of::<u16>();
        self.set_config_para(typ_stid, id, rx_len,input.to_le_bytes())
    }

    pub fn get_ch_latchoff_delay24(&self, typ_stid: STID) -> EpsResult<Vec<u8>> {
        let id = 0x403A;
        let rx_len = size_of::<u16>();
        self.get_config_para(typ_stid, id, rx_len)
    }

    pub fn set_ch_latchoff_delay25(&self, typ_stid: STID,input:u16) -> EpsResult<Vec<u8>> {
        let id = 0x403B;
        let rx_len = size_of::<u16>();
        self.set_config_para(typ_stid, id, rx_len,input.to_le_bytes())
    }

    pub fn get_ch_latchoff_delay25(&self, typ_stid: STID) -> EpsResult<Vec<u8>> {
        let id = 0x403B;
        let rx_len = size_of::<u16>();
        self.get_config_para(typ_stid, id, rx_len)
    }

    pub fn set_ch_latchoff_delay26(&self, typ_stid: STID, input:u16) -> EpsResult<Vec<u8>> {
        let id = 0x403C;
        let rx_len = size_of::<u16>();
        self.set_config_para(typ_stid, id, rx_len, input.to_le_bytes())
    }

    pub fn get_ch_latchoff_delay26(&self, typ_stid: STID) -> EpsResult<Vec<u8>> {
        let id = 0x403C;
        let rx_len = size_of::<u16>();
        self.get_config_para(typ_stid, id, rx_len)
    }

    pub fn set_ch_latchoff_delay27(&self, typ_stid: STID, input:u16) -> EpsResult<Vec<u8>> {
        let id = 0x403D;
        let rx_len = size_of::<u16>();
        self.set_config_para(typ_stid, id, rx_len, input.to_le_bytes())
    }

    pub fn get_ch_latchoff_delay27(&self, typ_stid: STID) -> EpsResult<Vec<u8>> {
        let id = 0x403D;
        let rx_len = size_of::<u16>();
        self.get_config_para(typ_stid, id, rx_len)
    }

    pub fn get_ch_latchoff_delay28(&self, typ_stid: STID) -> EpsResult<Vec<u8>> {
        let id = 0x403E;
        let rx_len = size_of::<u16>();
        self.get_config_para(typ_stid, id, rx_len)
    }

    pub fn set_ch_latchoff_delay28(&self, typ_stid: STID, input:u16) -> EpsResult<Vec<u8>> {
        let id = 0x403E;
        let rx_len = size_of::<u16>();
        self.set_config_para(typ_stid, id, rx_len, input.to_le_bytes())
    }

    pub fn set_ch_latchoff_delay29(&self, typ_stid: STID, input:u16) -> EpsResult<Vec<u8>> {
        let id = 0x403F;
        let rx_len = size_of::<u16>();
        self.set_config_para(typ_stid, id, rx_len, input.to_le_bytes())
    }

    pub fn get_ch_latchoff_delay29(&self, typ_stid: STID) -> EpsResult<Vec<u8>> {
        let id = 0x403F;
        let rx_len = size_of::<u16>();
        self.get_config_para(typ_stid, id, rx_len)
    }

    pub fn get_ch_latchoff_delay30(&self, typ_stid: STID, input:u16) -> EpsResult<Vec<u8>> {
        let id = 0x4040;
        let rx_len = size_of::<u16>();
        self.get_config_para(typ_stid, id, rx_len, input.to_le_bytes())
    }
    
    pub fn get_ch_latchoff_delay30(&self, typ_stid: STID) -> EpsResult<Vec<u8>> {
        let id = 0x4040;
        let rx_len = size_of::<u16>();
        self.get_config_para(typ_stid, id, rx_len)
    }

    pub fn set_ch_latchoff_delay31(&self, typ_stid: STID, input:u16) -> EpsResult<Vec<u8>> {
        let id = 0x4041;
        let rx_len = size_of::<u16>();
        self.set_config_para(typ_stid, id, rx_len, input.to_le_bytes())
    }

    pub fn get_ch_latchoff_delay31(&self, typ_stid: STID) -> EpsResult<Vec<u8>> {
        let id = 0x4041;
        let rx_len = size_of::<u16>();
        self.get_config_para(typ_stid, id, rx_len)
    }

    pub fn get_safety_volt_lothr(&self, typ_stid: STID) -> EpsResult<Vec<u8>> {
        let id = 0x4042;
        let rx_len = size_of::<u16>();
        self.get_config_para(typ_stid, id, rx_len)
    }

    pub fn set_safety_volt_lothr(&self, typ_stid: STID, input:u16) -> EpsResult<Vec<u8>> {
        let id = 0x4042;
        let rx_len = size_of::<u16>();
        self.set_config_para(typ_stid, id, rx_len,input.to_le_bytes())
    }

    pub fn get_safety_volt_hithr(&self, typ_stid: STID) -> EpsResult<Vec<u8>> {
        let id = 0x4043;
        let rx_len = size_of::<u16>();
        self.get_config_para(typ_stid, id, rx_len)
    }

    pub fn set_safety_volt_hithr(&self, typ_stid: STID, input:u16) -> EpsResult<Vec<u8>> {
        let id = 0x4043;
        let rx_len = size_of::<u16>();
        self.set_config_para(typ_stid, id, rx_len, input.to_le_bytes())
    }

    pub fn get_lothr_bp1_heater(&self, typ_stid: STID) -> EpsResult<Vec<u8>> {
        let id = 0x3000;
        let rx_len = size_of::<i16>();
        self.get_config_para(typ_stid, id, rx_len)
    }

    pub fn set_lothr_bp1_heater(&self, typ_stid: STID, input:i16) -> EpsResult<Vec<u8>> {
        let id = 0x3000;
        let rx_len = size_of::<i16>();
        self.set_config_para(typ_stid, id, rx_len, input.to_le_bytes())
    }

    pub fn get_lothr_bp2_heater(&self, typ_stid: STID) -> EpsResult<Vec<u8>> {
        let id = 0x3001;
        let rx_len = size_of::<i16>();
        self.get_config_para(typ_stid, id, rx_len)
    }

    pub fn set_lothr_bp2_heater(&self, typ_stid: STID, input:i16) -> EpsResult<Vec<u8>> {
        let id = 0x3001;
        let rx_len = size_of::<i16>();
        self.set_config_para(typ_stid, id, rx_len,input.to_le_bytes())
    }

    pub fn get_lothr_bp3_heater(&self, typ_stid: STID) -> EpsResult<Vec<u8>> {
        let id = 0x3002;
        let rx_len = size_of::<i16>();
        self.get_config_para(typ_stid, id, rx_len)
    }

    pub fn set_lothr_bp3_heater(&self, typ_stid: STID, input:i16) -> EpsResult<Vec<u8>> {
        let id = 0x3002;
        let rx_len = size_of::<i16>();
        self.set_config_para(typ_stid, id, rx_len, input.to_le_bytes())
    }

    pub fn get_hithr_bp1_heater(&self, typ_stid: STID) -> EpsResult<Vec<u8>> {
        let id = 0x3003;
        let rx_len = size_of::<i16>();
        self.get_config_para(typ_stid, id, rx_len)
    }

    pub fn set_hithr_bp1_heater(&self, typ_stid: STID, input:i16) -> EpsResult<Vec<u8>> {
        let id = 0x3003;
        let rx_len = size_of::<i16>();
        self.set_config_para(typ_stid, id, rx_len,input.to_le_bytes())
    }

    pub fn get_hithr_bp2_heater(&self, typ_stid: STID) -> EpsResult<Vec<u8>> {
        let id = 0x3004;
        let rx_len = size_of::<i16>();
        self.get_config_para(typ_stid, id, rx_len)
    }

    pub fn set_hithr_bp2_heater(&self, typ_stid: STID,input:i16) -> EpsResult<Vec<u8>> {
        let id = 0x3004;
        let rx_len = size_of::<i16>();
        self.set_config_para(typ_stid, id, rx_len,input.to_le_bytes())
    }

    pub fn get_hithr_bp3_heater(&self, typ_stid: STID) -> EpsResult<Vec<u8>> {
        let id = 0x3005;
        let rx_len = size_of::<i16>();
        self.get_config_para(typ_stid, id, rx_len)
    }

    pub fn set_hithr_bp3_heater(&self, typ_stid: STID, input:i16) -> EpsResult<Vec<u8>> {
        let id = 0x3005;
        let rx_len = size_of::<i16>();
        self.set_config_para(typ_stid, id, rx_len, input.to_le_bytes())
    }

    pub fn get_hithr_bp3_heater(&self, typ_stid: STID) -> EpsResult<Vec<u8>> {
        let id = 0x3005;
        let rx_len = size_of::<i16>();
        self.get_config_para(typ_stid, id, rx_len)
    }

    pub fn get_lothr_bp1_unbal(&self, typ_stid: STID) -> EpsResult<Vec<u8>> {
        let id = 0x3006;
        let rx_len = size_of::<i16>();
        self.get_config_para(typ_stid, id, rx_len)
    }

    pub fn set_lothr_bp1_unbal(&self, typ_stid: STID, input:i16) -> EpsResult<Vec<u8>> {
        let id = 0x3006;
        let rx_len = size_of::<i16>();
        self.set_config_para(typ_stid, id, rx_len, input.to_le_bytes())
    }


    pub fn get_lothr_bp2_unbal(&self, typ_stid: STID) -> EpsResult<Vec<u8>> {
        let id = 0x3007;
        let rx_len = size_of::<i16>();
        self.get_config_para(typ_stid, id, rx_len)
    }

    pub fn set_lothr_bp2_unbal(&self, typ_stid: STID, input:i16) -> EpsResult<Vec<u8>> {
        let id = 0x3007;
        let rx_len = size_of::<i16>();
        self.set_config_para(typ_stid, id, rx_len, input.to_le_bytes())
    }

    pub fn get_lothr_bp3_unbal(&self, typ_stid: STID) -> EpsResult<Vec<u8>> {
        let id = 0x3008;
        let rx_len = size_of::<i16>();
        self.get_config_para(typ_stid, id, rx_len)
    }

    pub fn set_lothr_bp3_unbal(&self, typ_stid: STID, input:i16) -> EpsResult<Vec<u8>> {
        let id = 0x3008;
        let rx_len = size_of::<i16>();
        self.set_config_para(typ_stid, id, rx_len, input.to_le_bytes())
    }

    pub fn get_hithr_bp1_unbal(&self, typ_stid: STID) -> EpsResult<Vec<u8>> {
        let id = 0x3009;
        let rx_len = size_of::<i16>();
        self.get_config_para(typ_stid, id, rx_len)
    }

    pub fn set_hithr_bp1_unbal(&self, typ_stid: STID, input:i16) -> EpsResult<Vec<u8>> {
        let id = 0x3009;
        let rx_len = size_of::<i16>();
        self.set_config_para(typ_stid, id, rx_len, input.to_le_bytes())
    }

    pub fn get_hithr_bp2_unbal(&self, typ_stid: STID) -> EpsResult<Vec<u8>> {
        let id = 0x300A;
        let rx_len = size_of::<i16>();
        self.get_config_para(typ_stid, id, rx_len)
    }

    pub fn set_hithr_bp2_unbal(&self, typ_stid: STID, input:i16) -> EpsResult<Vec<u8>> {
        let id = 0x300A;
        let rx_len = size_of::<i16>();
        self.set_config_para(typ_stid, id, rx_len, input.to_le_bytes())
    }

    pub fn get_hithr_bp3_unbal(&self, typ_stid: STID) -> EpsResult<Vec<u8>> {
        let id = 0x300B;
        let rx_len = size_of::<i16>();
        self.get_config_para(typ_stid, id, rx_len)
    }

    pub fn set_hithr_bp3_unbal(&self, typ_stid: STID, input:i16) -> EpsResult<Vec<u8>> {
        let id = 0x300B;
        let rx_len = size_of::<i16>();
        self.set_config_para(typ_stid, id, rx_len, input.to_le_bytes())
    }

    pub fn get_mcu_temp_bias(&self, typ_stid: STID) -> EpsResult<Vec<u8>> {
        let id = 0x300C;
        let rx_len = size_of::<i16>();
        self.get_config_para(typ_stid, id, rx_len)
    }

    pub fn set_mcu_temp_bias(&self, typ_stid: STID, input:i16) -> EpsResult<Vec<u8>> {
        let id = 0x300C;
        let rx_len = size_of::<i16>();
        self.set_config_para(typ_stid, id, rx_len, input.to_le_bytes())
    }

    pub fn get_mcu_temp_premul(&self, typ_stid: STID) -> EpsResult<Vec<u8>> {
        let id = 0x300D;
        let rx_len = size_of::<i16>();
        self.get_config_para(typ_stid, id, rx_len)
    }

    pub fn set_mcu_temp_premul(&self, typ_stid: STID, input:i16) -> EpsResult<Vec<u8>> {
        let id = 0x300D;
        let rx_len = size_of::<i16>();
        self.set_config_para(typ_stid, id, rx_len, input.to_le_bytes())
    }

    pub fn get_mcu_temp_posdiv(&self, typ_stid: STID) -> EpsResult<Vec<u8>> {
        let id = 0x300E;
        let rx_len = size_of::<i16>();
        self.get_config_para(typ_stid, id, rx_len)
    }

    pub fn set_mcu_temp_posdiv(&self, typ_stid: STID, input:i16) -> EpsResult<Vec<u8>> {
        let id = 0x300E;
        let rx_len = size_of::<i16>();
        self.set_config_para(typ_stid, id, rx_len, input.to_le_bytes())
    }

    pub fn get_bp1_temp1_bias(&self, typ_stid: STID) -> EpsResult<Vec<u8>> {
        let id = 0x300F;
        let rx_len = size_of::<i16>();
        self.get_config_para(typ_stid, id, rx_len)
    }

    pub fn set_bp1_temp1_bias(&self, typ_stid: STID, input:i16) -> EpsResult<Vec<u8>> {
        let id = 0x300F;
        let rx_len = size_of::<i16>();
        self.set_config_para(typ_stid, id, rx_len, input.to_le_bytes())
    }

    pub fn get_bp1_temp2_bias(&self, typ_stid: STID) -> EpsResult<Vec<u8>> {
        let id = 0x3010;
        let rx_len = size_of::<i16>();
        self.get_config_para(typ_stid, id, rx_len)
    }

    pub fn set_bp1_temp2_bias(&self, typ_stid: STID, input:i16) -> EpsResult<Vec<u8>> {
        let id = 0x3010;
        let rx_len = size_of::<i16>();
        self.set_config_para(typ_stid, id, rx_len, input.to_le_bytes())
    }

    pub fn get_bp1_temp3_bias(&self, typ_stid: STID) -> EpsResult<Vec<u8>> {
        let id = 0x3011;
        let rx_len = size_of::<i16>();
        self.get_config_para(typ_stid, id, rx_len)
    }

    pub fn set_bp1_temp3_bias(&self, typ_stid: STID, input:i16) -> EpsResult<Vec<u8>> {
        let id = 0x3011;
        let rx_len = size_of::<i16>();
        self.set_config_para(typ_stid, id, rx_len, input.to_le_bytes())
    }

    pub fn get_bp2_temp1_bias(&self, typ_stid: STID) -> EpsResult<Vec<u8>> {
        let id = 0x3012;
        let rx_len = size_of::<i16>();
        self.get_config_para(typ_stid, id, rx_len)
    }

    pub fn set_bp2_temp1_bias(&self, typ_stid: STID, input:i16) -> EpsResult<Vec<u8>> {
        let id = 0x3012;
        let rx_len = size_of::<i16>();
        self.set_config_para(typ_stid, id, rx_len, input.to_le_bytes())
    }


    pub fn get_bp2_temp2_bias(&self, typ_stid: STID) -> EpsResult<Vec<u8>> {
        let id = 0x3013;
        let rx_len = size_of::<i16>();
        self.get_config_para(typ_stid, id, rx_len)
    }

    pub fn set_bp2_temp2_bias(&self, typ_stid: STID, input:i16) -> EpsResult<Vec<u8>> {
        let id = 0x3013;
        let rx_len = size_of::<i16>();
        self.set_config_para(typ_stid, id, rx_len,input.to_le_bytes())
    }

    pub fn get_bp2_temp3_bias(&self, typ_stid: STID) -> EpsResult<Vec<u8>> {
        let id = 0x3014;
        let rx_len = size_of::<i16>();
        self.get_config_para(typ_stid, id, rx_len)
    }

    pub fn set_bp2_temp3_bias(&self, typ_stid: STID,input:i16) -> EpsResult<Vec<u8>> {
        let id = 0x3014;
        let rx_len = size_of::<i16>();
        self.set_config_para(typ_stid, id, rx_len, input.to_le_bytes())
    }

    pub fn get_bp3_temp1_bias(&self, typ_stid: STID) -> EpsResult<Vec<u8>> {
        let id = 0x3015;
        let rx_len = size_of::<i16>();
        self.get_config_para(typ_stid, id, rx_len)
    }

    pub fn set_bp3_temp1_bias(&self, typ_stid: STID, input:i16) -> EpsResult<Vec<u8>> {
        let id = 0x3015;
        let rx_len = size_of::<i16>();
        self.set_config_para(typ_stid, id, rx_len, input.to_le_bytes())
    }

    pub fn get_bp3_temp2_bias(&self, typ_stid: STID) -> EpsResult<Vec<u8>> {
        let id = 0x3016;
        let rx_len = size_of::<i16>();
        self.get_config_para(typ_stid, id, rx_len)
    }

    pub fn set_bp3_temp2_bias(&self, typ_stid: STID, input:i16) -> EpsResult<Vec<u8>> {
        let id = 0x3016;
        let rx_len = size_of::<i16>();
        self.set_config_para(typ_stid, id, rx_len, input.to_le_bytes())
    }

    pub fn get_bp3_temp3_bias(&self, typ_stid: STID) -> EpsResult<Vec<u8>> {
        let id = 0x3017;
        let rx_len = size_of::<i16>();
        self.get_config_para(typ_stid, id, rx_len)
    }

    pub fn set_bp3_temp3_bias(&self, typ_stid: STID, input:i16) -> EpsResult<Vec<u8>> {
        let id = 0x3017;
        let rx_len = size_of::<i16>();
        self.set_config_para(typ_stid, id, rx_len, input.to_le_bytes())
    }

    pub fn get_bp1_temp1_premul(&self, typ_stid: STID) -> EpsResult<Vec<u8>> {
        let id = 0x3018;
        let rx_len = size_of::<i16>();
        self.get_config_para(typ_stid, id, rx_len)
    }

    pub fn set_bp1_temp1_premul(&self, typ_stid: STID, input:i16) -> EpsResult<Vec<u8>> {
        let id = 0x3018;
        let rx_len = size_of::<i16>();
        self.set_config_para(typ_stid, id, rx_len input.to_le_bytes())
    }


    pub fn get_bp1_temp2_premul(&self, typ_stid: STID) -> EpsResult<Vec<u8>> {
        let id = 0x3019;
        let rx_len = size_of::<i16>();
        self.get_config_para(typ_stid, id, rx_len)
    }

    pub fn set_bp1_temp2_premul(&self, typ_stid: STID, input:i16) -> EpsResult<Vec<u8>> {
        let id = 0x3019;
        let rx_len = size_of::<i16>();
        self.set_config_para(typ_stid, id, rx_len, input.to_le_bytes())
    }


    pub fn get_bp1_temp3_premul(&self, typ_stid: STID) -> EpsResult<Vec<u8>> {
        let id = 0x301A;
        let rx_len = size_of::<i16>();
        self.get_config_para(typ_stid, id, rx_len)
    }

    pub fn set_bp1_temp3_premul(&self, typ_stid: STID, input:i16) -> EpsResult<Vec<u8>> {
        let id = 0x301A;
        let rx_len = size_of::<i16>();
        self.set_config_para(typ_stid, id, rx_len, input.to_le_bytes())
    }

    pub fn get_bp2_temp1_premul(&self, typ_stid: STID) -> EpsResult<Vec<u8>> {
        let id = 0x301B;
        let rx_len = size_of::<i16>();
        self.get_config_para(typ_stid, id, rx_len)
    }

    pub fn set_bp2_temp1_premul(&self, typ_stid: STID, input:i16) -> EpsResult<Vec<u8>> {
        let id = 0x301B;
        let rx_len = size_of::<i16>();
        self.set_config_para(typ_stid, id, rx_len, input.to_le_bytes())
    }
    
    pub fn get_bp2_temp3_premul(&self, typ_stid: STID) -> EpsResult<Vec<u8>> {
        let id = 0x301B;
        let rx_len = size_of::<i16>();
        self.get_config_para(typ_stid, id, rx_len)
    }
    
    pub fn set_bp2_temp3_premul(&self, typ_stid: STID, input:i16) -> EpsResult<Vec<u8>> {
        let id = 0x301B;
        let rx_len = size_of::<i16>();
        self.set_config_para(typ_stid, id, rx_len, input.to_le_bytes())
    }
   
    pub fn get_bp2_temp3_premul(&self, typ_stid: STID) -> EpsResult<Vec<u8>> {
        let id = 0x301D;
        let rx_len = size_of::<i16>();
        self.get_config_para(typ_stid, id, rx_len)
    }

    pub fn set_bp2_temp3_premul(&self, typ_stid: STID, input:i16) -> EpsResult<Vec<u8>> {
        let id = 0x301D;
        let rx_len = size_of::<i16>();
        self.set_config_para(typ_stid, id, rx_len, input.to_le_bytes())
    }

    pub fn get_bp3_temp1_premul(&self, typ_stid: STID) -> EpsResult<Vec<u8>> {
        let id = 0x301E;
        let rx_len = size_of::<i16>();
        self.get_config_para(typ_stid, id, rx_len)
    }

    pub fn set_bp3_temp1_premul(&self, typ_stid: STID, input:i16) -> EpsResult<Vec<u8>> {
        let id = 0x301E;
        let rx_len = size_of::<i16>();
        self.set_config_para(typ_stid, id, rx_len, input.to_le_bytes())
    }

    pub fn get_bp3_temp2_premul(&self, typ_stid: STID) -> EpsResult<Vec<u8>> {
        let id = 0x301F;
        let rx_len = size_of::<i16>();
        self.get_config_para(typ_stid, id, rx_len)
    }

    pub fn set_bp3_temp2_premul(&self, typ_stid: STID, input:i16) -> EpsResult<Vec<u8>> {
        let id = 0x301F;
        let rx_len = size_of::<i16>();
        self.set_config_para(typ_stid, id, rx_len, input.to_le_bytes())
    }

    pub fn get_bp3_temp3_premul(&self, typ_stid: STID) -> EpsResult<Vec<u8>> {
        let id = 0x3020;
        let rx_len = size_of::<i16>();
        self.get_config_para(typ_stid, id, rx_len)
    }

    pub fn set_bp3_temp3_premul(&self, typ_stid: STID, input:i16) -> EpsResult<Vec<u8>> {
        let id = 0x3020;
        let rx_len = size_of::<i16>();
        self.set_config_para(typ_stid, id, rx_len,input.to_le_bytes())
    }

    pub fn get_bp1_temp1_posdiv(&self, typ_stid: STID) -> EpsResult<Vec<u8>> {
        let id = 0x3021;
        let rx_len = size_of::<i16>();
        self.get_config_para(typ_stid, id, rx_len)
    }

    pub fn set_bp1_temp1_posdiv(&self, typ_stid: STID, input:i16) -> EpsResult<Vec<u8>> {
        let id = 0x3021;
        let rx_len = size_of::<i16>();
        self.set_config_para(typ_stid, id, rx_len, input.to_le_bytes())
    }

    pub fn get_bp1_temp2_posdiv(&self, typ_stid: STID) -> EpsResult<Vec<u8>> {
        let id = 0x3022;
        let rx_len = size_of::<i16>();
        self.get_config_para(typ_stid, id, rx_len)
    }

    pub fn set_bp1_temp2_posdiv(&self, typ_stid: STID, input:i16) -> EpsResult<Vec<u8>> {
        let id = 0x3022;
        let rx_len = size_of::<i16>();
        self.set_config_para(typ_stid, id, rx_len,input.to_le_bytes())
    }

    pub fn get_bp1_temp3_posdiv(&self, typ_stid: STID) -> EpsResult<Vec<u8>> {
        let id = 0x3023;
        let rx_len = size_of::<i16>();
        self.get_config_para(typ_stid, id, rx_len)
    }

    pub fn set_bp1_temp3_posdiv(&self, typ_stid: STID,input:i16) -> EpsResult<Vec<u8>> {
        let id = 0x3023;
        let rx_len = size_of::<i16>();
        self.set_config_para(typ_stid, id, rx_len, input.to_le_bytes())
    }

    pub fn get_bp2_temp1_posdiv(&self, typ_stid: STID) -> EpsResult<Vec<u8>> {
        let id = 0x3024;
        let rx_len = size_of::<i16>();
        self.get_config_para(typ_stid, id, rx_len)
    }

    pub fn set_bp2_temp1_posdiv(&self, typ_stid: STID, input:i16) -> EpsResult<Vec<u8>> {
        let id = 0x3024;
        let rx_len = size_of::<i16>();
        self.set_config_para(typ_stid, id, rx_len, input.to_le_bytes())
    }
    
    pub fn get_bp2_temp2_posdiv(&self, typ_stid: STID) -> EpsResult<Vec<u8>> {
        let id = 0x3025;
        let rx_len = size_of::<i16>();
        self.get_config_para(typ_stid, id, rx_len)
    }

    pub fn set_bp2_temp2_posdiv(&self, typ_stid: STID, input:i16) -> EpsResult<Vec<u8>> {
        let id = 0x3025;
        let rx_len = size_of::<i16>();
        self.set_config_para(typ_stid, id, rx_len, input.to_le_bytes())
    }

    pub fn get_bp2_temp3_posdiv(&self, typ_stid: STID) -> EpsResult<Vec<u8>> {
        let id = 0x3026;
        let rx_len = size_of::<i16>();
        self.get_config_para(typ_stid, id, rx_len)
    }

    pub fn set_bp2_temp3_posdiv(&self, typ_stid: STID, input:i16) -> EpsResult<Vec<u8>> {
        let id = 0x3026;
        let rx_len = size_of::<i16>();
        self.set_config_para(typ_stid, id, rx_len, input.to_le_bytes())
    }

    pub fn get_bp3_temp1_posdiv(&self, typ_stid: STID) -> EpsResult<Vec<u8>> {
        let id = 0x3027;
        let rx_len = size_of::<i16>();
        self.get_config_para(typ_stid, id, rx_len)
    }

    pub fn set_bp3_temp1_posdiv(&self, typ_stid: STID, input:i16) -> EpsResult<Vec<u8>> {
        let id = 0x3027;
        let rx_len = size_of::<i16>();
        self.set_config_para(typ_stid, id, rx_len, input.to_le_bytes())
    }

    pub fn get_bp3_temp2_posdiv(&self, typ_stid: STID) -> EpsResult<Vec<u8>> {
        let id = 0x3028;
        let rx_len = size_of::<i16>();
        self.get_config_para(typ_stid, id, rx_len)
    }

    pub fn set_bp3_temp2_posdiv(&self, typ_stid: STID, input:i16) -> EpsResult<Vec<u8>> {
        let id = 0x3028;
        let rx_len = size_of::<i16>();
        self.set_config_para(typ_stid, id, rx_len, input.to_le_bytes())
    }


    pub fn get_bp3_temp3_posdiv(&self, typ_stid: STID) -> EpsResult<Vec<u8>> {
        let id = 0x3029;
        let rx_len = size_of::<i16>();
        self.get_config_para(typ_stid, id, rx_len)
    }

    pub fn set_bp3_temp3_posdiv(&self, typ_stid: STID, input:i16) -> EpsResult<Vec<u8>> {
        let id = 0x3029;
        let rx_len = size_of::<i16>();
        self.set_config_para(typ_stid, id, rx_len, input.to_le_bytes())
    }

    pub fn get_board_identifier(&self, typ_stid: STID) -> EpsResult<Vec<u8>> {
        let id = 0x2000;
        let rx_len = size_of::<u8>();
        self.get_config_para(typ_stid, id, rx_len)
    }

    pub fn set_board_identifier(&self, typ_stid: STID, input:u8) -> EpsResult<Vec<u8>> {
        let id = 0x2000;
        let rx_len = size_of::<u8>();
        self.set_config_para(typ_stid, id, rx_len, input.to_le_bytes())
    }

    pub fn get_board_identifier_key(&self, typ_stid: STID) -> EpsResult<Vec<u8>> {
        let id = 0x2001;
        let rx_len = size_of::<u8>();
        self.get_config_para(typ_stid, id, rx_len)
    }

    pub fn set_board_identifier_key(&self, typ_stid: STID, input:u8) -> EpsResult<Vec<u8>> {
        let id = 0x2001;
        let rx_len = size_of::<u8>();
        self.set_config_para(typ_stid, id, rx_len, input.to_le_bytes())
    }

    pub fn get_ravg_strength_p2(&self, typ_stid: STID) -> EpsResult<Vec<u8>> {
        let id = 0x2000;
        let rx_len = size_of::<u8>();
        self.get_config_para(typ_stid, id, rx_len)
    }

    pub fn set_ravg_strength_p2(&self, typ_stid: STID, input:u8) -> EpsResult<Vec<u8>> {
        let id = 0x2000;
        let rx_len = size_of::<u8>();
        self.set_config_para(typ_stid, id, rx_len, input.to_le_bytes())
    }

    pub fn get_auto_heat_ena_bp1(&self, typ_stid: STID) -> EpsResult<Vec<u8>> {
        let id = 0x1001;
        let rx_len = size_of::<i8>();
        self.get_config_para(typ_stid, id, rx_len)
    }

    pub fn set_auto_heat_ena_bp1(&self, typ_stid: STID, input:i8) -> EpsResult<Vec<u8>> {
        let id = 0x1001;
        let rx_len = size_of::<i8>();
        self.set_config_para(typ_stid, id, rx_len, input.to_le_bytes())
    }

    pub fn get_auto_heat_ena_bp2(&self, typ_stid: STID) -> EpsResult<Vec<u8>> {
        let id = 0x1002;
        let rx_len = size_of::<i8>();
        self.get_config_para(typ_stid, id, rx_len)
    }

    pub fn set_auto_heat_ena_bp2(&self, typ_stid: STID, input:i8) -> EpsResult<Vec<u8>> {
        let id = 0x1002;
        let rx_len = size_of::<i8>();
        self.set_config_para(typ_stid, id, rx_len, input.to_le_bytes())
    }


    pub fn get_auto_heat_ena_bp3(&self, typ_stid: STID) -> EpsResult<Vec<u8>> {
        let id = 0x1003;
        let rx_len = size_of::<i8>();
        self.get_config_para(typ_stid, id, rx_len)
    }

    pub fn set_auto_heat_ena_bp3(&self, typ_stid: STID, input:i8) -> EpsResult<Vec<u8>> {
        let id = 0x1003;
        let rx_len = size_of::<i8>();
        self.set_config_para(typ_stid, id, rx_len, input.to_le_bytes())
    }

    pub fn get_auto_bal_ena_bp1(&self, typ_stid: STID) -> EpsResult<Vec<u8>> {
        let id = 0x1004;
        let rx_len = size_of::<i8>();
        self.get_config_para(typ_stid, id, rx_len)
    }

    pub fn set_auto_bal_ena_bp1(&self, typ_stid: STID, input:i8) -> EpsResult<Vec<u8>> {
        let id = 0x1004;
        let rx_len = size_of::<i8>();
        self.set_config_para(typ_stid, id, rx_len, input.to_le_bytes())
    }

    pub fn get_auto_bal_ena_bp2(&self, typ_stid: STID) -> EpsResult<Vec<u8>> {
        let id = 0x1005;
        let rx_len = size_of::<i8>();
        self.get_config_para(typ_stid, id, rx_len)
    }

    pub fn set_auto_bal_ena_bp2(&self, typ_stid: STID, input:i8) -> EpsResult<Vec<u8>> {
        let id = 0x1005;
        let rx_len = size_of::<i8>();
        self.set_config_para(typ_stid, id, rx_len, input.to_le_bytes())
    }

    pub fn get_auto_bal_ena_bp3(&self, typ_stid: STID) -> EpsResult<Vec<u8>> {
        let id = 0x1006;
        let rx_len = size_of::<i8>();
        self.get_config_para(typ_stid, id, rx_len)
    }

    pub fn set_auto_bal_ena_bp3(&self, typ_stid: STID, input:i8) -> EpsResult<Vec<u8>> {
        let id = 0x1006;
        let rx_len = size_of::<i8>();
        self.set_config_para(typ_stid, id, rx_len, input.to_le_bytes())
    }

    pub fn get_vd1_always_ena(&self, typ_stid: STID) -> EpsResult<Vec<u8>> {
        let id = 0x1007;
        let rx_len = size_of::<i8>();
        self.get_config_para(typ_stid, id, rx_len)
    }

    pub fn set_vd1_always_ena(&self, typ_stid: STID, input:i8) -> EpsResult<Vec<u8>> {
        let id = 0x1007;
        let rx_len = size_of::<i8>();
        self.set_config_para(typ_stid, id, rx_len, input.to_le_bytes())
    }

    pub fn get_vd2_always_ena(&self, typ_stid: STID) -> EpsResult<Vec<u8>> {
        let id = 0x1008;
        let rx_len = size_of::<i8>();
        self.get_config_para(typ_stid, id, rx_len)
    }

    pub fn set_vd2_always_ena(&self, typ_stid: STID, input:i8) -> EpsResult<Vec<u8>> {
        let id = 0x1008;
        let rx_len = size_of::<i8>();
        self.set_config_para(typ_stid, id, rx_len, input.to_le_bytes())
    }

    pub fn get_vd3_always_ena(&self, typ_stid: STID) -> EpsResult<Vec<u8>> {
        let id = 0x1009;
        let rx_len = size_of::<i8>();
        self.get_config_para(typ_stid, id, rx_len)
    }

    pub fn set_vd3_always_ena(&self, typ_stid: STID, input:i8) -> EpsResult<Vec<u8>> {
        let id = 0x1009;
        let rx_len = size_of::<i8>();
        self.set_config_para(typ_stid, id, rx_len, input.to_le_bytes())
    }


    pub fn get_vd4_always_ena(&self, typ_stid: STID) -> EpsResult<Vec<u8>> {
        let id = 0x100A;
        let rx_len = size_of::<i8>();
        self.get_config_para(typ_stid, id, rx_len)
    }

    pub fn set_vd4_always_ena(&self, typ_stid: STID, input:i8) -> EpsResult<Vec<u8>> {
        let id = 0x100A;
        let rx_len = size_of::<i8>();
        self.set_config_para(typ_stid, id, rx_len,input.to_le_bytes())
    }


    pub fn get_vd5_always_ena(&self, typ_stid: STID) -> EpsResult<Vec<u8>> {
        let id = 0x100B;
        let rx_len = size_of::<i8>();
        self.get_config_para(typ_stid, id, rx_len)
    }

    pub fn set_vd5_always_ena(&self, typ_stid: STID, input:i8) -> EpsResult<Vec<u8>> {
        let id = 0x100B;
        let rx_len = size_of::<i8>();
        self.set_config_para(typ_stid, id, rx_len, input:i8)
    }

    pub fn get_vd6_always_ena(&self, typ_stid: STID) -> EpsResult<Vec<u8>> {
        let id = 0x100C;
        let rx_len = size_of::<i8>();
        self.get_config_para(typ_stid, id, rx_len)
    }

    pub fn set_vd6_always_ena(&self, typ_stid: STID, input:i8) -> EpsResult<Vec<u8>> {
        let id = 0x100C;
        let rx_len = size_of::<i8>();
        self.set_config_para(typ_stid, id, rx_len, input.to_le_bytes())
    }


    pub fn get_vd1_always_disa(&self, typ_stid: STID) -> EpsResult<Vec<u8>> {
        let id = 0x100E;
        let rx_len = size_of::<i8>();
        self.get_config_para(typ_stid, id, rx_len)
    }

    pub fn set_vd1_always_disa(&self, typ_stid: STID, input:i8) -> EpsResult<Vec<u8>> {
        let id = 0x100E;
        let rx_len = size_of::<i8>();
        self.set_config_para(typ_stid, id, rx_len, input.to_le_bytes())
    }

    pub fn get_vd2_always_disa(&self, typ_stid: STID) -> EpsResult<Vec<u8>> {
        let id = 0x100F;
        let rx_len = size_of::<i8>();
        self.get_config_para(typ_stid, id, rx_len)
    }

    pub fn set_vd2_always_disa(&self, typ_stid: STID, input:i8) -> EpsResult<Vec<u8>> {
        let id = 0x100F;
        let rx_len = size_of::<i8>();
        self.set_config_para(typ_stid, id, rx_len, input.to_le_bytes())
    }

    pub fn get_vd3_always_disa(&self, typ_stid: STID) -> EpsResult<Vec<u8>> {
        let id = 0x1010;
        let rx_len = size_of::<i8>();
        self.get_config_para(typ_stid, id, rx_len)
    }

    pub fn set_vd3_always_disa(&self, typ_stid: STID, input:i8) -> EpsResult<Vec<u8>> {
        let id = 0x1010;
        let rx_len = size_of::<i8>();
        self.set_config_para(typ_stid, id, rx_len, input.to_le_bytes())
    }

    pub fn get_vd4_always_disa(&self, typ_stid: STID) -> EpsResult<Vec<u8>> {
        let id = 0x1011;
        let rx_len = size_of::<i8>();
        self.get_config_para(typ_stid, id, rx_len)
    }

    pub fn set_vd4_always_disa(&self, typ_stid: STID, input:i8) -> EpsResult<Vec<u8>> {
        let id = 0x1011;
        let rx_len = size_of::<i8>();
        self.set_config_para(typ_stid, id, rx_len, input.to_le_bytes())
    }

    pub fn get_vd5_always_disa(&self, typ_stid: STID) -> EpsResult<Vec<u8>> {
        let id = 0x1012;
        let rx_len = size_of::<i8>();
        self.get_config_para(typ_stid, id, rx_len)
    }

    pub fn set_vd5_always_disa(&self, typ_stid: STID, input:i8) -> EpsResult<Vec<u8>> {
        let id = 0x1012;
        let rx_len = size_of::<i8>();
        self.set_config_para(typ_stid, id, rx_len, input.to_le_bytes())
    }

    pub fn get_vd6_always_disa(&self, typ_stid: STID) -> EpsResult<Vec<u8>> {
        let id = 0x1013;
        let rx_len = size_of::<i8>();
        self.get_config_para(typ_stid, id, rx_len)
    }

    pub fn set_vd6_always_disa(&self, typ_stid: STID, input:i8) -> EpsResult<Vec<u8>> {
        let id = 0x1013;
        let rx_len = size_of::<i8>();
        self.set_config_para(typ_stid, id, rx_len, input.to_le_bytes())
    }


//Above is for read and write. Below is read only.




    pub fn get_ch_force_ena_use_bf(&self, typ_stid: STID) -> EpsResult<Vec<u8>> {
        let id = 0x6809;
        let rx_len = size_of::<u32>();
        self.get_config_para(typ_stid, id, rx_len)
    }

    pub fn get_ch_startup_ena_use_bf(&self, typ_stid: STID) -> EpsResult<Vec<u8>> {
        let id = 0x680A;
        let rx_len = size_of::<u32>();
        self.get_config_para(typ_stid, id, rx_len)
    }

    pub fn get_ch_latch_off_ena_use_bf(&self, typ_stid: STID) -> EpsResult<Vec<u8>> {
        let id = 0x680B;
        let rx_len = size_of::<u32>();
        self.get_config_para(typ_stid, id, rx_len)
    }

    pub fn get_vd1_alloc_ch_bf(&self, typ_stid: STID) -> EpsResult<Vec<u8>> {
        let id = 0x680C;
        let rx_len = size_of::<u32>();
        self.get_config_para(typ_stid, id, rx_len)
    }

    pub fn get_vd2_alloc_ch_bf(&self, typ_stid: STID) -> EpsResult<Vec<u8>> {
        let id = 0x680D;
        let rx_len = size_of::<u32>();
        self.get_config_para(typ_stid, id, rx_len)
    }

    pub fn get_vd3_alloc_ch_bf(&self, typ_stid: STID) -> EpsResult<Vec<u8>> {
        let id = 0x680E;
        let rx_len = size_of::<u32>();
        self.get_config_para(typ_stid, id, rx_len)
    }

    pub fn get_vd4_alloc_ch_bf(&self, typ_stid: STID) -> EpsResult<Vec<u8>> {
        let id = 0x680F;
        let rx_len = size_of::<u32>();
        self.get_config_para(typ_stid, id, rx_len)
    }

    pub fn get_vd5_alloc_ch_bf(&self, typ_stid: STID) -> EpsResult<Vec<u8>> {
        let id = 0x6810;
        let rx_len = size_of::<u32>();
        self.get_config_para(typ_stid, id, rx_len)
    }

    pub fn get_vd6_alloc_ch_bf(&self, typ_stid: STID) -> EpsResult<Vec<u8>> {
        let id = 0x6811;
        let rx_len = size_of::<u32>();
        self.get_config_para(typ_stid, id, rx_len)
    }

    pub fn get_swci_ch_cmd_ena_bf(&self, typ_stid: STID) -> EpsResult<Vec<u8>> {
        let id = 0x6813;
        let rx_len = size_of::<u32>();
        self.get_config_para(typ_stid, id, rx_len)
    }

    pub fn get_swci_ch_cmd_disa_bf(&self, typ_stid: STID) -> EpsResult<Vec<u8>> {
        let id = 0x6814;
        let rx_len = size_of::<u32>();
        self.get_config_para(typ_stid, id, rx_len)
    }

    pub fn get_ttc_i2c_slave_addr(&self, typ_stid: STID) -> EpsResult<Vec<u8>> {
        let id = 0x4800;
        let rx_len = size_of::<u16>();
        self.get_config_para(typ_stid, id, rx_len)
    }

    pub fn get_conf_nvm_save_cntr(&self, typ_stid: STID) -> EpsResult<Vec<u8>> {
        let id = 0x4801;
        let rx_len = size_of::<u16>();
        self.get_config_para(typ_stid, id, rx_len)
    }

    pub fn get_conf_nvm_save_chks(&self, typ_stid: STID) -> EpsResult<Vec<u8>> {
        let id = 0x4802;
        let rx_len = size_of::<u16>();
        self.get_config_para(typ_stid, id, rx_len)
    }

    pub fn get_rst_cause(&self, typ_stid: STID) -> EpsResult<Vec<u8>> {
        let id = 0x4803;
        let rx_len = size_of::<u16>();
        self.get_config_para(typ_stid, id, rx_len)
    }

    pub fn get_rst_cntr_pwron(&self, typ_stid: STID) -> EpsResult<Vec<u8>> {
        let id = 0x4804;
        let rx_len = size_of::<u16>();
        self.get_config_para(typ_stid, id, rx_len)
    }

    pub fn get_rst_cntr_wdg(&self, typ_stid: STID) -> EpsResult<Vec<u8>> {
        let id = 0x4805;
        let rx_len = size_of::<u16>();
        self.get_config_para(typ_stid, id, rx_len)
    }

    pub fn get_rst_cntr_cmd(&self, typ_stid: STID) -> EpsResult<Vec<u8>> {
        let id = 0x4806;
        let rx_len = size_of::<u16>();
        self.get_config_para(typ_stid, id, rx_len)
    }

    pub fn get_rst_cntr_mcu(&self, typ_stid: STID) -> EpsResult<Vec<u8>> {
        let id = 0x4807;
        let rx_len = size_of::<u16>();
        self.get_config_para(typ_stid, id, rx_len)
    }

    pub fn get_rst_cntr_emlopo(&self, typ_stid: STID) -> EpsResult<Vec<u8>> {
        let id = 0x4808;
        let rx_len = size_of::<u16>();
        self.get_config_para(typ_stid, id, rx_len)
    }

    pub fn get_rst_code_mcu_raw(&self, typ_stid: STID) -> EpsResult<Vec<u8>> {
        let id = 0x4809;
        let rx_len = size_of::<u16>();
        self.get_config_para(typ_stid, id, rx_len)
    }

    pub fn get_emlopo_volt_lothr(&self, typ_stid: STID) -> EpsResult<Vec<u8>> {
        let id = 0x480A;
        let rx_len = size_of::<u16>();
        self.get_config_para(typ_stid, id, rx_len)
    }

    pub fn get_emlopo_volt_hithr(&self, typ_stid: STID) -> EpsResult<Vec<u8>> {
        let id = 0x480B;
        let rx_len = size_of::<u16>();
        self.get_config_para(typ_stid, id, rx_len)
    }

    pub fn get_emlopo_period(&self, typ_stid: STID) -> EpsResult<Vec<u8>> {
        let id = 0x480C
        let rx_len = size_of::<u16>();
        self.get_config_para(typ_stid, id, rx_len)
    }

    pub fn get_safety_volt_lothr_used(&self, typ_stid: STID) -> EpsResult<Vec<u8>> {
        let id = 0x480D;
        let rx_len = size_of::<u16>();
        self.get_config_para(typ_stid, id, rx_len)
    }

    pub fn get_safety_volt_hithr_used(&self, typ_stid: STID) -> EpsResult<Vec<u8>> {
        let id = 0x480E;
        let rx_len = size_of::<u16>();
        self.get_config_para(typ_stid, id, rx_len)
    }

    pub fn get_safety_linger(&self, typ_stid: STID) -> EpsResult<Vec<u8>> {
        let id = 0x480F;
        let rx_len = size_of::<u16>();
        self.get_config_para(typ_stid, id, rx_len)
    }

    pub fn get_ttc_wdg_timout_used(&self, typ_stid: STID) -> EpsResult<Vec<u8>> {
        let id = 0x4810;
        let rx_len = size_of::<u16>();
        self.get_config_para(typ_stid, id, rx_len)
    }

    pub fn get_ttc_prevcmd_elapsed(&self, typ_stid: STID) -> EpsResult<Vec<u8>> {
        let id = 0x4811;
        let rx_len = size_of::<u16>();
        self.get_config_para(typ_stid, id, rx_len)
    }

    pub fn get_adc_mcu_temp_v25_t30(&self, typ_stid: STID) -> EpsResult<Vec<u8>> {
        let id = 0x3800;
        let rx_len = size_of::<i16>();
        self.get_config_para(typ_stid, id, rx_len)
    }

    pub fn get_adc_mcu_temp_v25_t85(&self, typ_stid: STID) -> EpsResult<Vec<u8>> {
        let id = 0x3801;
        let rx_len = size_of::<i16>();
        self.get_config_para(typ_stid, id, rx_len)
    }

    pub fn get_stid(&self, typ_stid: STID) -> EpsResult<Vec<u8>> {
        let id = 0x2800;
        let rx_len = size_of::<u8>();
        self.get_config_para(typ_stid, id, rx_len)
    }

    pub fn get_ivid(&self, typ_stid: STID) -> EpsResult<Vec<u8>> {
        let id = 0x2801;
        let rx_len = size_of::<u8>();
        self.get_config_para(typ_stid, id, rx_len)
    }

    pub fn get_bid_used(&self, typ_stid: STID) -> EpsResult<Vec<u8>> {
        let id = 0x2802;
        let rx_len = size_of::<u8>();
        self.get_config_para(typ_stid, id, rx_len)
    }

    pub fn get_boot_resume_short(&self, typ_stid: STID) -> EpsResult<Vec<u8>> {
        let id = 0x2803;
        let rx_len = size_of::<u8>();
        self.get_config_para(typ_stid, id, rx_len)
    }

    pub fn get_conf_param_changed(&self, typ_stid: STID) -> EpsResult<Vec<u8>> {
        let id = 0x1800;
        let rx_len = size_of::<i8>();
        self.get_config_para(typ_stid, id, rx_len)
    }



    



    







    










    







    
    // 0x82/0x84/0x86 Get/Set/Reset Configuration commands 
    // XL: Not sure how to handle the return
    pub fn system_config_command(&self, typ_stid: StID, mode: SysConfig1, para_id: u16) -> EpsResult<Vec<u8>> {

        let cmd_code: u8 = match mode {
            SysConfig1::GetConfigParam => GET_CONFIG_PARA,
            SysConfig1::SetConfigParam => SET_CONFIG_PARA,
            SysConfig1::ResetConfigParam => RESET_CONFIG_PARA,
        };
        let cmd: u8 = match_st_id(typ_stid);
        let para_id_bytes = para_id.to_le_bytes(); // use little endian for ISIS
        println!("{:?}", para_id_bytes);
        let data:Vec<u8> = [ALL_IVID, cmd_code, OVERRIDE_BID, para_id_bytes[0], para_id_bytes[1]].to_vec();

        let command = Command{cmd, data};
        let param_size = match para_id_bytes[1] {
            0x10 => 1, 
            0x20 => 1,  
            0x30 => 2, 
            0x40 => 2, 
            0x50 => 4, 
            0x60 => 4, 
            0x70 => 4, 
            0x80 => 8, 
            0x90 => 8, 
            0xA0 => 8, 
            _=> return Err(EpsError::InvalidInput),
        }; 

        // Send command
        let rx_len = 8 + param_size;
        let delay = Duration::from_millis(50);

        #[cfg(feature = "debug")]
        println!{"System Config Cmd{:?}",command};

        match self.i2c.transfer(command, rx_len, delay) {
            Ok(x) => {
                #[cfg(feature = "debug")]
                println!{"System Config Response {:?}",x};
                match match_stat(x[4]){
                    Ok(()) => Ok(x[6..].to_vec()),
                    Err(e) => Err(e),
                }                 
            }            
            Err(_e) => Err(EpsError::TransferError),
        }

    }

    // 0x90 Reset a parameter to its default hard-coded value. 
    pub fn reset_all_conf(&self, typ_stid: StID, mode: SysConfig2, config_key: u8) -> EpsResult<()> {
       // XL let cmd_code: u8 = RESET_CONFIG;
       let cmd_code: u8 = match mode {
            SysConfig2::ResetAll => RESET_CONFIG_ALL,
            SysConfig2::LoadConfig => LOAD_CONFIG,
            SysConfig2::SaveConfig => SAVE_CONFIG,
        };
        let cmd: u8 = match_st_id(typ_stid);
        // Config key must be 0xA7, any other value will be rejected with a parameter error
        let data:Vec<u8> = [ALL_IVID, cmd_code, OVERRIDE_BID, config_key].to_vec();
        let command = Command{cmd, data};

        // Send command
        let rx_len = 5;
        let delay = Duration::from_millis(50);

        #[cfg(feature = "debug")]
        println!{"Reset All Config Cmd {:?}",command};

        match self.i2c.transfer(command, rx_len, delay) {
            Ok(x) => {
                #[cfg(feature = "debug")]
                println!{"Reset All Config Response {:?}", x};
                match_stat(x[4])
            }
            Err(_e) => Err(EpsError::TransferError),
        }
    }
     
    // Correct the unit’s unix time with the specified amount of seconds.
    // unix time value is returned as part of the “0x40 (0x41) – Get System Status” response, 
    pub fn correct_time(&self, typ_stid: StID, time_correction: i32) -> EpsResult<()> {
        
        let cmd_code: u8 = CORRECT_TIME;
        let cmd: u8 = match_st_id(typ_stid);
        pub fn get_bp1_temp1_premul(&self, typ_stid: StID) -> EpsResult<Vec<u8>> {
            let cmd: u8 = match_st_id(typ_stid);
    
            let id = 0x3018_i16.to_le_bytes();
            let data: Vec<u8> = [ALL_IVID, GET_CONFIG_PARA, OVERRIDE_BID, id[0], id[1]].to_vec();
    
            let command = Command{cmd,data};
            let rx_len = 8+size_of::<i16>();
            
            let delay = Duration::from_millis(50);
    
            #[cfg(feature = "debug")]
            println!{"System Config Cmd{:?}",command};
    
            match self.i2c.transfer(command, rx_len, delay) {
                Ok(x) => {
                    #[cfg(feature = "debug")]
                    println!{"System Config Response {:?}",x};
                    match match_stat(x[4]){
                        Ok(()) => Ok(x[6..].to_vec()),
                        Err(e) => Err(e),
                    }                 
                }            
                Err(_e) => Err(EpsError::TransferError),
            }
    
        }      let command = Command{cmd, data};

        let rx_len = 1;
        let delay = Duration::from_millis(50);

        #[cfg(feature = "debug")]
        println!{"Correct Time Cmd {:?}",command};

        match self.i2c.transfer(command, rx_len, delay) {
            Ok(x) => {
                #[cfg(feature = "debug")]
                println!{"Correct Time Response {:?}", x};
                match_stat(x[4])
            }
            Err(_e) => Err(EpsError::TransferError),
        }

    }

    //  Write all reset cause counters to zero in persistent memory (0xC6)
    pub fn reset_all_counters(&self, typ_stid:StID, zero_key:u8) -> EpsResult<()> {
        
        let cmd_code: u8 = RST_CAUSE_CNTR;
        let cmd: u8 = match_st_id(typ_stid);

        // Zero key: 0xA7. Any other value causes this command to be rejected with a parameter error
        // XL: Not sure why zero_key is defined as i32 in manual, to be tested
        let data: Vec<u8> = [ALL_IVID, cmd_code, OVERRIDE_BID, zero_key].to_vec();
        let command = Command{cmd, data}; // i2c command 

        let rx_len = 5;
        let delay = Duration::from_millis(50);

        #[cfg(feature = "debug")]
        println!{"Reset All Counters Cmd {:?}",command};

        match self.i2c.transfer(command, rx_len, delay) {
            Ok(x) => {
                #[cfg(feature = "debug")]
                println!{"Reset All Counters Response {:?}", x};
                match_stat(x[4])
            }
            Err(_e) => Err(EpsError::TransferError),
        }
    }

}

<|MERGE_RESOLUTION|>--- conflicted
+++ resolved
@@ -22,22 +22,14 @@
 // at the University of Sydney
 
 // Dependancies
-<<<<<<< HEAD
-use rust_i2c::{Command, Connection as I2c};
-// use rust_udp::{Connection as Udp};
-=======
 use i2c_rs::{Command, Connection as I2c};
->>>>>>> 81a4ce7f
 
 use std::{time::Duration, intrinsics::size_of, mem::size_of};
 use crate::objects::*;
 use failure::Fail;
 use std::convert::From;
 use cubeos_service::Error;
-<<<<<<< HEAD
 use std::mem::*;
-=======
->>>>>>> 81a4ce7f
 
 // ID's
 const PDU_STID: u8 = 0x11;
@@ -137,7 +129,6 @@
     InternalProcessing,
 }
 
-<<<<<<< HEAD
 /// All Errors in EpsError are converted to Error::ServiceError(u8)
 impl From<EpsError> for Error {
     fn from(e: EpsError) -> Error {
@@ -177,47 +168,6 @@
             Error::ServiceError(8) => EpsError::UnavailableMode,
             Error::ServiceError(9) => EpsError::InvalidSystemType,
             Error::ServiceError(10) => EpsError::InternalProcessing,
-=======
-/// All Errors in EpsError are converted to cubeos_service::Error::ServiceError(u8)
-impl From<EpsError> for Error {
-    fn from(e: EpsError) -> cubeos_service::Error {
-        match e {
-            EpsError::Err => cubeos_service::Error::ServiceError(0),
-            EpsError::I2CError(io) => cubeos_service::Error::from(io),
-            EpsError::I2CError2(io) => cubeos_service::Error::Io(io),
-            EpsError::I2CSet => cubeos_service::Error::ServiceError(1),
-            EpsError::TransferError => cubeos_service::Error::ServiceError(2),
-            EpsError::InvalidInput => cubeos_service::Error::ServiceError(3),
-            EpsError::Bincode(io) => cubeos_service::Error::Bincode(io),
-            EpsError::Rejected => cubeos_service::Error::ServiceError(4),
-            EpsError::InvalidCommandCode => cubeos_service::Error::ServiceError(5),
-            EpsError::ParameterMissing => cubeos_service::Error::ServiceError(6),
-            EpsError::Parameterinvalid => cubeos_service::Error::ServiceError(7),
-            EpsError::UnavailableMode => cubeos_service::Error::ServiceError(8),
-            EpsError::InvalidSystemType => cubeos_service::Error::ServiceError(9),
-            EpsError::InternalProcessing => cubeos_service::Error::ServiceError(10),
-            // _ => cubeos_service::Error::ServiceError(0),
-        }
-    }
-}
-
-impl From<cubeos_service::Error> for EpsError {
-    fn from(e: cubeos_service::Error) -> EpsError {
-        match e {
-            cubeos_service::Error::ServiceError(0) => EpsError::Err,
-            cubeos_service::Error::Io(io) => EpsError::I2CError2(io),
-            cubeos_service::Error::ServiceError(1) => EpsError::I2CSet,
-            cubeos_service::Error::ServiceError(2) => EpsError::TransferError,
-            cubeos_service::Error::ServiceError(3) => EpsError::InvalidInput,
-            cubeos_service::Error::Bincode(io) => EpsError::Bincode(io),
-            cubeos_service::Error::ServiceError(4) => EpsError::Rejected,
-            cubeos_service::Error::ServiceError(5) => EpsError::InvalidCommandCode,
-            cubeos_service::Error::ServiceError(6) => EpsError::ParameterMissing,
-            cubeos_service::Error::ServiceError(7) => EpsError::Parameterinvalid,
-            cubeos_service::Error::ServiceError(8) => EpsError::UnavailableMode,
-            cubeos_service::Error::ServiceError(9) => EpsError::InvalidSystemType,
-            cubeos_service::Error::ServiceError(10) => EpsError::InternalProcessing,
->>>>>>> 81a4ce7f
             _ => EpsError::Err,
         }
     }
